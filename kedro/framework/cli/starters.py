--- conflicted
+++ resolved
@@ -277,38 +277,12 @@
         )
 
 
-<<<<<<< HEAD
 def _get_cookiecutter_dir(
     template_path: str, checkout: str, directory: str, tmpdir: str
 ) -> Path:
     """Gives a path to the cookiecutter directory. If template_path is a repo then
     clones it to ``tmpdir``; if template_path is a file path then directly uses that
     path without copying anything.
-=======
-def _get_extra_context(
-    prompts_required: dict,
-    config_path: str,
-    cookiecutter_context: OrderedDict,
-    selected_add_ons_flag: str | None,
-    project_name: str | None,
-) -> dict[str, str]:
-    """Generates a config dictionary that will be passed to cookiecutter as `extra_context`, based
-    on CLI flags, user prompts, or a configuration file.
-
-    Args:
-        prompts_required: a dictionary of all the prompts that will be shown to
-            the user on project creation.
-        config_path: a string containing the value for the --config flag, or
-            None in case the flag wasn't used.
-        cookiecutter_context: the context for Cookiecutter templates.
-        selected_add_ons_flag: a string containing the value for the --addons flag,
-            or None in case the flag wasn't used.
-        project_name: a string containing the value for the --name flag, or
-            None in case the flag wasn't used.
-
-    Returns:
-        the prompts_required dictionary, with all the redundant information removed.
->>>>>>> c77c628a
     """
     # noqa: import-outside-toplevel
     from cookiecutter.exceptions import RepositoryCloneFailed, RepositoryNotFound
@@ -425,8 +399,8 @@
     prompts_required: dict,
     config_path: str,
     cookiecutter_context: OrderedDict,
-    selected_addons: str,
-    project_name: str,
+    selected_add_ons_flag: str | None,
+    project_name: str | None,
 ) -> dict[str, str]:
     """Generates a config dictionary that will be passed to cookiecutter as `extra_context`, based
     on CLI flags, user prompts, or a configuration file.
@@ -437,7 +411,7 @@
         config_path: a string containing the value for the --config flag, or
             None in case the flag wasn't used.
         cookiecutter_context: the context for Cookiecutter templates.
-        selected_addons: a string containing the value for the --addons flag,
+        selected_add_ons_flag: a string containing the value for the --addons flag,
             or None in case the flag wasn't used.
         project_name: a string containing the value for the --name flag, or
             None in case the flag wasn't used.
@@ -460,18 +434,6 @@
             prompts_required, cookiecutter_context
         )
 
-    add_ons = _convert_addon_names_to_numbers(selected_addons)
-
-    if add_ons is not None:
-        extra_context["add_ons"] = add_ons
-
-    if project_name is not None:
-        extra_context["project_name"] = project_name
-
-    return extra_context
-
-<<<<<<< HEAD
-=======
     # Format
     extra_context.setdefault("kedro_version", version)
 
@@ -494,7 +456,6 @@
 
     return extra_context
 
->>>>>>> c77c628a
 
 def _convert_addon_names_to_numbers(selected_add_ons_flag: str | None) -> str | None:
     """Prepares add-on selection from the CLI input to the correct format
