# Copyright 2021 QuantumBlack Visual Analytics Limited
#
# Licensed under the Apache License, Version 2.0 (the "License");
# you may not use this file except in compliance with the License.
# You may obtain a copy of the License at
#
#     http://www.apache.org/licenses/LICENSE-2.0
#
# THE SOFTWARE IS PROVIDED "AS IS", WITHOUT WARRANTY OF ANY KIND,
# EXPRESS OR IMPLIED, INCLUDING BUT NOT LIMITED TO THE WARRANTIES
# OF MERCHANTABILITY, FITNESS FOR A PARTICULAR PURPOSE, AND
# NONINFRINGEMENT. IN NO EVENT WILL THE LICENSOR OR OTHER CONTRIBUTORS
# BE LIABLE FOR ANY CLAIM, DAMAGES, OR OTHER LIABILITY, WHETHER IN AN
# ACTION OF CONTRACT, TORT OR OTHERWISE, ARISING FROM, OUT OF, OR IN
# CONNECTION WITH THE SOFTWARE OR THE USE OR OTHER DEALINGS IN THE SOFTWARE.
#
# The QuantumBlack Visual Analytics Limited ("QuantumBlack") name and logo
# (either separately or in combination, "QuantumBlack Trademarks") are
# trademarks of QuantumBlack. The License does not grant you any right or
# license to the QuantumBlack Trademarks. You may not use the QuantumBlack
# Trademarks or any confusingly similar mark as a trademark for your product,
# or use the QuantumBlack Trademarks in any other manner that might cause
# confusion in the marketplace, including but not limited to in advertising,
# on websites, or on software.
#
# See the License for the specific language governing permissions and
# limitations under the License.
"""``ParallelRunner`` is an ``AbstractRunner`` implementation. It can
be used to run the ``Pipeline`` in parallel groups formed by toposort.
"""
import logging.config
import multiprocessing
import os
import pickle
import sys
from collections import Counter
from concurrent.futures import FIRST_COMPLETED, ProcessPoolExecutor, wait
from itertools import chain
from multiprocessing.managers import BaseProxy, SyncManager  # type: ignore
from multiprocessing.reduction import ForkingPickler
from pickle import PicklingError
from typing import Any, Dict, Iterable, Set

from kedro.io import DataCatalog, DataSetError, MemoryDataSet
from kedro.pipeline import Pipeline
from kedro.pipeline.node import Node
from kedro.runner.runner import AbstractRunner, run_node

# see https://github.com/python/cpython/blob/master/Lib/concurrent/futures/process.py#L114
_MAX_WINDOWS_WORKERS = 61


class _SharedMemoryDataSet:
    """``_SharedMemoryDataSet`` a wrapper class for a shared MemoryDataSet in SyncManager.
    It is not inherited from AbstractDataSet class.
    """

    def __init__(self, manager: SyncManager):
        """Creates a new instance of ``_SharedMemoryDataSet``,
        and creates shared memorydataset attribute.

        Args:
            manager: An instance of multiprocessing manager for shared objects.

        """
        self.shared_memory_dataset = manager.MemoryDataSet()  # type: ignore

    def __getattr__(self, name):
        # This if condition prevents recursive call when deserializing
        if name == "__setstate__":
            raise AttributeError()
        return getattr(self.shared_memory_dataset, name)

    def save(self, data: Any):
        """Calls save method of a shared MemoryDataSet in SyncManager."""
        try:
            self.shared_memory_dataset.save(data)
        except Exception as exc:  # pylint: disable=broad-except
            # Checks if the error is due to serialisation or not
            try:
                pickle.dumps(data)
            except Exception as serialisation_exc:  # SKIP_IF_NO_SPARK
                raise DataSetError(
                    f"{str(data.__class__)} cannot be serialized. ParallelRunner "
                    "implicit memory datasets can only be used with serializable data"
                ) from serialisation_exc
            else:
                raise exc


class ParallelRunnerManager(SyncManager):
    """``ParallelRunnerManager`` is used to create shared ``MemoryDataSet``
    objects as default data sets in a pipeline.
    """


ParallelRunnerManager.register(  # pylint: disable=no-member
    "MemoryDataSet", MemoryDataSet
)


def _bootstrap_subprocess(package_name: str, conf_logging: Dict[str, Any]):
    # pylint: disable=import-outside-toplevel,cyclic-import
    from kedro.framework.project import configure_project

    configure_project(package_name)
    logging.config.dictConfig(conf_logging)


def _run_node_synchronization(  # pylint: disable=too-many-arguments
    node: Node,
    catalog: DataCatalog,
    is_async: bool = False,
    run_id: str = None,
    package_name: str = None,
    conf_logging: Dict[str, Any] = None,
) -> Node:
    """Run a single `Node` with inputs from and outputs to the `catalog`.
    `KedroSession` instance is activated in every subprocess because of Windows
    (and latest OSX with Python 3.8) limitation.
    Windows has no "fork", so every subprocess is a brand new process
    created via "spawn", hence the need to a) setup the logging, b) register
    the hooks, and c) activate `KedroSession` in every subprocess.

    Args:
        node: The ``Node`` to run.
        catalog: A ``DataCatalog`` containing the node's inputs and outputs.
        is_async: If True, the node inputs and outputs are loaded and saved
            asynchronously with threads. Defaults to False.
        run_id: The id of the pipeline run.
        package_name: The name of the project Python package.
        conf_logging: A dictionary containing logging configuration.

    Returns:
        The node argument.

    """
    if multiprocessing.get_start_method() == "spawn" and package_name:  # type: ignore
        conf_logging = conf_logging or {}
        _bootstrap_subprocess(package_name, conf_logging)

    return run_node(node, catalog, is_async, run_id)


class ParallelRunner(AbstractRunner):
    """``ParallelRunner`` is an ``AbstractRunner`` implementation. It can
    be used to run the ``Pipeline`` in parallel groups formed by toposort.
    Please note that this `runner` implementation validates dataset using the
    ``_validate_catalog`` method, which checks if any of the datasets are
    single process only using the `_SINGLE_PROCESS` dataset attribute.
    """

    def __init__(self, max_workers: int = None, is_async: bool = False):
        """
        Instantiates the runner by creating a Manager.

        Args:
            max_workers: Number of worker processes to spawn. If not set,
                calculated automatically based on the pipeline configuration
                and CPU core count. On windows machines, the max_workers value
                cannot be larger than 61 and will be set to min(61, max_workers).
            is_async: If True, the node inputs and outputs are loaded and saved
                asynchronously with threads. Defaults to False.

        Raises:
            ValueError: bad parameters passed
        """
        super().__init__(is_async=is_async)
        self._manager = ParallelRunnerManager()
        self._manager.start()  # pylint: disable=consider-using-with

        # This code comes from the concurrent.futures library
        # https://github.com/python/cpython/blob/master/Lib/concurrent/futures/process.py#L588
        if max_workers is None:
            # NOTE: `os.cpu_count` might return None in some weird cases.
            # https://github.com/python/cpython/blob/3.7/Modules/posixmodule.c#L11431
            max_workers = os.cpu_count() or 1
            if sys.platform == "win32":
                max_workers = min(_MAX_WINDOWS_WORKERS, max_workers)

        self._max_workers = max_workers

    def __del__(self):
        self._manager.shutdown()

    def create_default_data_set(  # type: ignore
        self, ds_name: str
    ) -> _SharedMemoryDataSet:
        """Factory method for creating the default data set for the runner.

        Args:
            ds_name: Name of the missing data set

        Returns:
            An instance of an implementation of _SharedMemoryDataSet to be used
            for all unregistered data sets.

        """
        return _SharedMemoryDataSet(self._manager)

    @classmethod
    def _validate_nodes(cls, nodes: Iterable[Node]):
        """Ensure all tasks are serializable."""
        unserializable = []
        for node in nodes:
            try:
                ForkingPickler.dumps(node)
            except (AttributeError, PicklingError):
                unserializable.append(node)

        if unserializable:
            raise AttributeError(
                f"The following nodes cannot be serialized: {sorted(unserializable)}\n"
                f"In order to utilize multiprocessing you need to make sure all nodes "
                f"are serializable, i.e. nodes should not include lambda "
                f"functions, nested functions, closures, etc.\nIf you "
                f"are using custom decorators ensure they are correctly using "
                f"functools.wraps()."
            )

    @classmethod
    def _validate_catalog(cls, catalog: DataCatalog, pipeline: Pipeline):
        """Ensure that all data sets are serializable and that we do not have
        any non proxied memory data sets being used as outputs as their content
        will not be synchronized across threads.
        """

        data_sets = catalog._data_sets  # pylint: disable=protected-access

        unserializable = []
        for name, data_set in data_sets.items():
            if getattr(data_set, "_SINGLE_PROCESS", False):  # SKIP_IF_NO_SPARK
                unserializable.append(name)
                continue
            try:
                ForkingPickler.dumps(data_set)
            except (AttributeError, PicklingError):
                unserializable.append(name)

        if unserializable:
            raise AttributeError(
                f"The following data sets cannot be used with multiprocessing: "
                f"{sorted(unserializable)}\nIn order to utilize multiprocessing you "
                f"need to make sure all data sets are serializable, i.e. data sets "
                f"should not make use of lambda functions, nested functions, closures "
                f"etc.\nIf you are using custom decorators ensure they are correctly "
                f"using functools.wraps()."
            )

        memory_datasets = []
        for name, data_set in data_sets.items():
            if (
                name in pipeline.all_outputs()
                and isinstance(data_set, MemoryDataSet)
                and not isinstance(data_set, BaseProxy)
            ):
                memory_datasets.append(name)

        if memory_datasets:
            raise AttributeError(
<<<<<<< HEAD
                f"The following data sets are memory data sets: "
                f"{sorted(memory_data_sets)}\n"
                f"ParallelRunner does not support output to externally created "
                f"MemoryDataSets"
=======
                "The following data sets are memory data sets: {}\n"
                "ParallelRunner does not support output to externally created "
                "MemoryDataSets".format(sorted(memory_datasets))
>>>>>>> 9208aed9
            )

    def _get_required_workers_count(self, pipeline: Pipeline):
        """
        Calculate the max number of processes required for the pipeline,
        limit to the number of CPU cores.
        """
        # Number of nodes is a safe upper-bound estimate.
        # It's also safe to reduce it by the number of layers minus one,
        # because each layer means some nodes depend on other nodes
        # and they can not run in parallel.
        # It might be not a perfect solution, but good enough and simple.
        required_processes = len(pipeline.nodes) - len(pipeline.grouped_nodes) + 1

        return min(required_processes, self._max_workers)

    def _run(  # pylint: disable=too-many-locals,useless-suppression
        self, pipeline: Pipeline, catalog: DataCatalog, run_id: str = None
    ) -> None:
        """The abstract interface for running pipelines.

        Args:
            pipeline: The ``Pipeline`` to run.
            catalog: The ``DataCatalog`` from which to fetch data.
            run_id: The id of the run.

        Raises:
            AttributeError: When the provided pipeline is not suitable for
                parallel execution.
            RuntimeError: If the runner is unable to schedule the execution of
                all pipeline nodes.
            Exception: In case of any downstream node failure.

        """
        # pylint: disable=import-outside-toplevel,cyclic-import
        from kedro.framework.session.session import get_current_session

        nodes = pipeline.nodes
        self._validate_catalog(catalog, pipeline)
        self._validate_nodes(nodes)

        load_counts = Counter(chain.from_iterable(n.inputs for n in nodes))
        node_dependencies = pipeline.node_dependencies
        todo_nodes = set(node_dependencies.keys())
        done_nodes = set()  # type: Set[Node]
        futures = set()
        done = None
        max_workers = self._get_required_workers_count(pipeline)

        from kedro.framework.project import PACKAGE_NAME

        session = get_current_session(silent=True)
        # pylint: disable=protected-access
        conf_logging = session._get_logging_config() if session else None

        with ProcessPoolExecutor(max_workers=max_workers) as pool:
            while True:
                ready = {n for n in todo_nodes if node_dependencies[n] <= done_nodes}
                todo_nodes -= ready
                for node in ready:
                    futures.add(
                        pool.submit(
                            _run_node_synchronization,
                            node,
                            catalog,
                            self._is_async,
                            run_id,
                            package_name=PACKAGE_NAME,
                            conf_logging=conf_logging,
                        )
                    )
                if not futures:
                    if todo_nodes:
                        debug_data = {
                            "todo_nodes": todo_nodes,
                            "done_nodes": done_nodes,
                            "ready_nodes": ready,
                            "done_futures": done,
                        }
                        debug_data_str = "\n".join(
                            f"{k} = {v}" for k, v in debug_data.items()
                        )
                        raise RuntimeError(
                            f"Unable to schedule new tasks although some nodes "
                            f"have not been run:\n{debug_data_str}"
                        )
                    break  # pragma: no cover
                done, futures = wait(futures, return_when=FIRST_COMPLETED)
                for future in done:
                    try:
                        node = future.result()
                    except Exception:
                        self._suggest_resume_scenario(pipeline, done_nodes)
                        raise
                    done_nodes.add(node)

                    # decrement load counts and release any data sets we've finished with
                    # this is particularly important for the shared datasets we create above
                    for data_set in node.inputs:
                        load_counts[data_set] -= 1
                        if (
                            load_counts[data_set] < 1
                            and data_set not in pipeline.inputs()
                        ):
                            catalog.release(data_set)
                    for data_set in node.outputs:
                        if (
                            load_counts[data_set] < 1
                            and data_set not in pipeline.outputs()
                        ):
                            catalog.release(data_set)<|MERGE_RESOLUTION|>--- conflicted
+++ resolved
@@ -258,16 +258,10 @@
 
         if memory_datasets:
             raise AttributeError(
-<<<<<<< HEAD
                 f"The following data sets are memory data sets: "
-                f"{sorted(memory_data_sets)}\n"
+                f"{sorted(memory_datasets)}\n"
                 f"ParallelRunner does not support output to externally created "
                 f"MemoryDataSets"
-=======
-                "The following data sets are memory data sets: {}\n"
-                "ParallelRunner does not support output to externally created "
-                "MemoryDataSets".format(sorted(memory_datasets))
->>>>>>> 9208aed9
             )
 
     def _get_required_workers_count(self, pipeline: Pipeline):
