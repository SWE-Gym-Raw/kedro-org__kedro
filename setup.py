--- conflicted
+++ resolved
@@ -75,11 +75,8 @@
     "pandas.ParquetDataSet": [PANDAS, "pyarrow>=0.12.0, <4.0"],
     "pandas.SQLTableDataSet": [PANDAS, "SQLAlchemy~=1.2"],
     "pandas.SQLQueryDataSet": [PANDAS, "SQLAlchemy~=1.2"],
-<<<<<<< HEAD
+    "pandas.XMLDataSet": [PANDAS, "lxml~=4.6"],
     "pandas.GenericDataSet": [PANDAS],
-=======
-    "pandas.XMLDataSet": [PANDAS, "lxml~=4.6"],
->>>>>>> 357d56dd
 }
 pillow_require = {"pillow.ImageDataSet": ["Pillow~=8.0"]}
 plotly_require = {
