--- conflicted
+++ resolved
@@ -12,9 +12,6 @@
 ### CLI
 * Removed deprecated `kedro docs` command.
 
-<<<<<<< HEAD
-# Upcoming Release 0.18.9
-=======
 ### Other
 * Removed deprecated `kedro.extras.ColorHandler`.
 * The Kedro IPython extension is no longer available as `%load_ext kedro.extras.extensions.ipython`; use `%load_ext kedro.ipython` instead.
@@ -23,7 +20,8 @@
 ## Migration guide from Kedro 0.18.* to 0.19.*
 ### DataSets
 * If you use `APIDataSet`, move all `requests` specific arguments (e.g. `params`, `headers`), except for `url` and `method`, to under `load_args`.
->>>>>>> e291eb54
+
+# Upcoming Release 0.18.9
 
 ## Major features and improvements
 ## Bug fixes and other changes
