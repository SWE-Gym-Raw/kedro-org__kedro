--- conflicted
+++ resolved
@@ -21,14 +21,12 @@
 * Anonymous nodes are given default names of the form `<function_name>([in1;in2;...]) -> [out1;out2;...]`, with the names of inputs and outputs separated by semicolons.
 
 ## Migration guide from Kedro 0.18.* to 0.19.*
-<<<<<<< HEAD
-# Upcoming Release 0.18.14
-=======
 ### DataSets
 * If you use `APIDataSet`, move all `requests` specific arguments (e.g. `params`, `headers`), except for `url` and `method`, to under `load_args`.
 ### Logging
 `logging.yml` is now independent of Kedro's run environment and only used if `KEDRO_LOGGING_CONFIG` is set to point to it.
->>>>>>> b0c725ba
+
+# Upcoming Release 0.18.14
 
 ## Major features and improvements
 ## Bug fixes and other changes
