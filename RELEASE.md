<<<<<<< HEAD
# Release 0.17.1
=======
# Upcoming Release 0.18.0

## Major features and improvements
* Support specifying parameters mapping in `pipeline()` without the `params:` prefix.

## Breaking changes to the API
* Add namespace to parameters in a modular pipeline, which addresses [Issue 399](https://github.com/quantumblacklabs/kedro/issues/399)

## Migration guide from Kedro 0.17.* to 0.18.*
* Optional: You can now remove all `params:` prefix when supplying values to `parameters` argument in a `pipeline()` call.

# Upcoming Release 0.17.1
>>>>>>> 0ec9b920

## Major features and improvements
* Added `env` and `extra_params` to `reload_kedro()` line magic.
* Extended the `pipeline()` API to allow strings and sets of strings as `inputs` and `outputs`, to specify when a dataset name remains the same (not namespaced).
* Added the ability to add custom prompts with regexp validator for starters by repurposing `default_config.yml` as `prompts.yml`.
* Added the `env` and `extra_params` arguments to `register_config_loader` hook.
* Refactored the way `settings` are loaded. You will now be able to run:

```python
from kedro.framework.project import settings

print(settings.CONF_ROOT)
```

## Bug fixes and other changes
* The version of a packaged modular pipeline now defaults to the version of the project package.
* Added fix to prevent new lines being added to pandas CSV datasets.
* Fixed issue with loading a versioned `SparkDataSet` in the interactive workflow.
* Kedro CLI now checks `pyproject.toml` for a `tool.kedro` section before treating the project as a Kedro project.
* Added fix to `DataCatalog::shallow_copy` now it should copy layers.
* `kedro pipeline pull` now uses `pip download` for protocols that are not supported by `fsspec`.
* Cleaned up documentation to fix broken links and rewrite permanently redirected ones.
* Added a `jsonschema` schema definition for the Kedro 0.17 catalog.
* `kedro install` now waits on Windows until all the requirements are installed.
* Exposed `--to-outputs` option in the CLI, throughout the codebase, and as part of hooks specifications.
* Fixed a bug where `ParquetDataSet` wasn't creating parent directories on the fly.
* Updated documentation.

## Breaking changes to the API
* This release has broken the `kedro ipython` and `kedro jupyter` workflows. To fix this, follow the instructions in the migration guide below.

> *Note:* If you're using the `ipython` [extension](https://kedro.readthedocs.io/en/stable/11_tools_integration/02_ipython.html#ipython-extension) instead, you will not encounter this problem.

## Migration guide
You will have to update the file `<your_project>/.ipython/profile_default/startup/00-kedro-init.py` in order to make `kedro ipython` and/or `kedro jupyter` work. Add the following line before the `KedroSession` is created:

```python
configure_project(metadata.package_name)  # to add

session = KedroSession.create(metadata.package_name, path)
```

Make sure that the associated import is provided in the same place as others in the file:

```python
from kedro.framework.project import configure_project  # to add
from kedro.framework.session import KedroSession
```

## Thanks for supporting contributions
[Mariana Silva](https://github.com/marianansilva),
[Kiyohito Kunii](https://github.com/921kiyo),
[noklam](https://github.com/noklam),
[Ivan Doroshenko](https://github.com/imdoroshenko),
[Zain Patel](https://github.com/mzjp2),
[Deepyaman Datta](https://github.com/deepyaman)
[Sam Hiscox](https://github.com/samhiscoxqb)

## Thanks for supporting contributions

# Release 0.17.0

## Major features and improvements

* In a significant change, [we have introduced `KedroSession`](https://kedro.readthedocs.io/en/stable/04_kedro_project_setup/03_session.html) which is responsible for managing the lifecycle of a Kedro run.
* Created a new Kedro Starter: `kedro new --starter=mini-kedro`. It is possible to [use the DataCatalog as a standalone component](https://github.com/quantumblacklabs/kedro-starters/tree/master/mini-kedro) in a Jupyter notebook and transition into the rest of the Kedro framework.
* Added `DatasetSpecs` with Hooks to run before and after datasets are loaded from/saved to the catalog.
* Added a command: `kedro catalog create`. For a registered pipeline, it creates a `<conf_root>/<env>/catalog/<pipeline_name>.yml` configuration file with `MemoryDataSet` datasets for each dataset that is missing from `DataCatalog`.
* Added `settings.py` and `pyproject.toml` (to replace `.kedro.yml`) for project configuration, in line with Python best practice.
* `ProjectContext` is no longer needed, unless for very complex customisations. `KedroContext`, `ProjectHooks` and `settings.py` together implement sensible default behaviour. As a result `context_path` is also now an _optional_ key in `pyproject.toml`.
* Removed `ProjectContext` from `src/<package_name>/run.py`.
* `TemplatedConfigLoader` now supports [Jinja2 template syntax](https://jinja.palletsprojects.com/en/2.11.x/templates/) alongside its original syntax.
* Made [registration Hooks](https://kedro.readthedocs.io/en/stable/07_extend_kedro/04_hooks.html#registration-hooks) mandatory, as the only way to customise the `ConfigLoader` or the `DataCatalog` used in a project. If no such Hook is provided in `src/<package_name>/hooks.py`, a `KedroContextError` is raised. There are sensible defaults defined in any project generated with Kedro >= 0.16.5.

## Bug fixes and other changes

* `ParallelRunner` no longer results in a run failure, when triggered from a notebook, if the run is started using `KedroSession` (`session.run()`).
* `before_node_run` can now overwrite node inputs by returning a dictionary with the corresponding updates.
* Added minimal, black-compatible flake8 configuration to the project template.
* Moved `isort` and `pytest` configuration from `<project_root>/setup.cfg` to `<project_root>/pyproject.toml`.
* Extra parameters are no longer incorrectly passed from `KedroSession` to `KedroContext`.
* Relaxed `pyspark` requirements to allow for installation of `pyspark` 3.0.
* Added a `--fs-args` option to the `kedro pipeline pull` command to specify configuration options for the `fsspec` filesystem arguments used when pulling modular pipelines from non-PyPI locations.
* Bumped maximum required `fsspec` version to 0.9.
* Bumped maximum supported `s3fs` version to 0.5 (`S3FileSystem` interface has changed since 0.4.1 version).

## Deprecations
* In Kedro 0.17.0 we have deleted the deprecated `kedro.cli` and `kedro.context` modules in favour of `kedro.framework.cli` and `kedro.framework.context` respectively.

## Other breaking changes to the API
* `kedro.io.DataCatalog.exists()` returns `False` when the dataset does not exist, as opposed to raising an exception.
* The pipeline-specific `catalog.yml` file is no longer automatically created for modular pipelines when running `kedro pipeline create`. Use `kedro catalog create` to replace this functionality.
* Removed `include_examples` prompt from `kedro new`. To generate boilerplate example code, you should use a Kedro starter.
* Changed the `--verbose` flag from a global command to a project-specific command flag (e.g `kedro --verbose new` becomes `kedro new --verbose`).
* Dropped support of the `dataset_credentials` key in credentials in `PartitionedDataSet`.
* `get_source_dir()` was removed from `kedro/framework/cli/utils.py`.
* Dropped support of `get_config`, `create_catalog`, `create_pipeline`, `template_version`, `project_name` and `project_path` keys by `get_project_context()` function (`kedro/framework/cli/cli.py`).
* `kedro new --starter` now defaults to fetching the starter template matching the installed Kedro version.
* Renamed `kedro_cli.py` to `cli.py` and moved it inside the Python package (`src/<package_name>/`), for a better packaging and deployment experience.
* Removed `.kedro.yml` from the project template and replaced it with `pyproject.toml`.
* Removed `KEDRO_CONFIGS` constant (previously residing in `kedro.framework.context.context`).
* Modified `kedro pipeline create` CLI command to add a boilerplate parameter config file in `conf/<env>/parameters/<pipeline_name>.yml` instead of `conf/<env>/pipelines/<pipeline_name>/parameters.yml`. CLI commands `kedro pipeline delete` / `package` / `pull` were updated accordingly.
* Removed `get_static_project_data` from `kedro.framework.context`.
* Removed `KedroContext.static_data`.
* The `KedroContext` constructor now takes `package_name` as first argument.
* Replaced `context` property on `KedroSession` with `load_context()` method.
* Renamed `_push_session` and `_pop_session` in `kedro.framework.session.session` to `_activate_session` and `_deactivate_session` respectively.
* Custom context class is set via `CONTEXT_CLASS` variable in `src/<your_project>/settings.py`.
* Removed `KedroContext.hooks` attribute. Instead, hooks should be registered in `src/<your_project>/settings.py` under the `HOOKS` key.
* Restricted names given to nodes to match the regex pattern `[\w\.-]+$`.
* Removed `KedroContext._create_config_loader()` and `KedroContext._create_data_catalog()`. They have been replaced by registration hooks, namely `register_config_loader()` and `register_catalog()` (see also [upcoming deprecations](#upcoming_deprecations_for_kedro_0.18.0)).


## Upcoming deprecations for Kedro 0.18.0

* `kedro.framework.context.load_context` will be removed in release 0.18.0.
* `kedro.framework.cli.get_project_context` will be removed in release 0.18.0.
* We've added a `DeprecationWarning` to the decorator API for both `node` and `pipeline`. These will be removed in release 0.18.0. Use Hooks to extend a node's behaviour instead.
* We've added a `DeprecationWarning` to the Transformers API when adding a transformer to the catalog. These will be removed in release 0.18.0. Use Hooks to customise the `load` and `save` methods.

## Thanks for supporting contributions
[Deepyaman Datta](https://github.com/deepyaman),
[Zach Schuster](https://github.com/zschuster)

## Migration guide from Kedro 0.16.* to 0.17.*

**Reminder:** Our documentation on [how to upgrade Kedro](https://kedro.readthedocs.io/en/stable/12_faq/01_faq.html#how-do-i-upgrade-kedro) covers a few key things to remember when updating any Kedro version.

The Kedro 0.17.0 release contains some breaking changes. If you update Kedro to 0.17.0 and then try to work with projects created against earlier versions of Kedro, you may encounter some issues when trying to run `kedro` commands in the terminal for that project. Here's a short guide to getting your projects running against the new version of Kedro.


>*Note*: As always, if you hit any problems, please check out our documentation:
>* [How can I find out more about Kedro?](https://kedro.readthedocs.io/en/stable/12_faq/01_faq.html#how-can-i-find-out-more-about-kedro)
>* [How can I get my questions answered?](https://kedro.readthedocs.io/en/stable/12_faq/01_faq.html#how-can-i-get-my-question-answered).

To get an existing Kedro project to work after you upgrade to Kedro 0.17.0, we recommend that you create a new project against Kedro 0.17.0 and move the code from your existing project into it. Let's go through the changes, but first, note that if you create a new Kedro project with Kedro 0.17.0 you will not be asked whether you want to include the boilerplate code for the Iris dataset example. We've removed this option (you should now use a Kedro starter if you want to create a project that is pre-populated with code).

To create a new, blank Kedro 0.17.0 project to drop your existing code into, you can create one, as always, with `kedro new`. We also recommend creating a new virtual environment for your new project, or you might run into conflicts with existing dependencies.

* **Update `pyproject.toml`**: Copy the following three keys from the `.kedro.yml` of your existing Kedro project into the `pyproject.toml` file of your new Kedro 0.17.0 project:


```toml
[tools.kedro]
package_name = "<package_name>"
project_name = "<project_name>"
project_version = "0.17.0"
```

Check your source directory. If you defined a different source directory (`source_dir`), make sure you also move that to `pyproject.toml`.


* **Copy files from your existing project**:

  + Copy subfolders of `project/src/project_name/pipelines` from existing to new project
  + Copy subfolders of `project/src/test/pipelines` from existing to new project
  + Copy the requirements your project needs into `requirements.txt` and/or `requirements.in`.
  + Copy your project configuration from the `conf` folder. Take note of the new locations needed for modular pipeline configuration (move it from `conf/<env>/pipeline_name/catalog.yml` to `conf/<env>/catalog/pipeline_name.yml` and likewise for `parameters.yml`).
  + Copy from the `data/` folder of your existing project, if needed, into the same location in your new project.
  + Copy any Hooks from `src/<package_name>/hooks.py`.

* **Update your new project's README and docs as necessary**.

* **Update `settings.py`**: For example, if you specified additional Hook implementations in `hooks`, or listed plugins under `disable_hooks_by_plugin` in your `.kedro.yml`, you will need to move them to `settings.py` accordingly:

```python
from <package_name>.hooks import MyCustomHooks, ProjectHooks


HOOKS = (ProjectHooks(), MyCustomHooks())

DISABLE_HOOKS_FOR_PLUGINS = ("my_plugin1",)
```

* **Migration for `node` names**. From 0.17.0 the only allowed characters for node names are letters, digits, hyphens, underscores and/or fullstops. If you have previously defined node names that have special characters, spaces or other characters that are no longer permitted, you will need to rename those nodes.

* **Copy changes to `kedro_cli.py`**. If you previously customised the `kedro run` command or added more CLI commands to your `kedro_cli.py`, you should move them into `<project_root>/src/<package_name>/cli.py`. Note, however, that the new way to run a Kedro pipeline is via a `KedroSession`, rather than using the `KedroContext`:

```python
with KedroSession.create(package_name=...) as session:
    session.run()
```

* **Copy changes made to `ConfigLoader`**. If you have defined a custom class, such as `TemplatedConfigLoader`, by overriding `ProjectContext._create_config_loader`, you should move the contents of the function in `src/<package_name>/hooks.py`, under `register_config_loader`.

* **Copy changes made to `DataCatalog`**. Likewise, if you have `DataCatalog` defined with `ProjectContext._create_catalog`, you should copy-paste the contents into `register_catalog`.

* **Optional**: If you have plugins such as [Kedro-Viz](https://github.com/quantumblacklabs/kedro-viz) installed, it's likely that Kedro 0.17.0 won't work with their older versions, so please either upgrade to the plugin's newest version or follow their migration guides.

# Release 0.16.6

## Major features and improvements

* Added documentation with a focus on single machine and distributed environment deployment; the series includes Docker, Argo, Prefect, Kubeflow, AWS Batch, AWS Sagemaker and extends our section on Databricks
* Added [kedro-starter-spaceflights](https://github.com/quantumblacklabs/kedro-starter-spaceflights/) alias for generating a project: `kedro new --starter spaceflights`.

## Bug fixes and other changes
* Fixed `TypeError` when converting dict inputs to a node made from a wrapped `partial` function.
* `PartitionedDataSet` improvements:
  - Supported passing arguments to the underlying filesystem.
* Improved handling of non-ASCII word characters in dataset names.
  - For example, a dataset named `jalapeño` will be accessible as `DataCatalog.datasets.jalapeño` rather than `DataCatalog.datasets.jalape__o`.
* Fixed `kedro install` for an Anaconda environment defined in `environment.yml`.
* Fixed backwards compatibility with templates generated with older Kedro versions <0.16.5. No longer need to update `.kedro.yml` to use `kedro lint` and `kedro jupyter notebook convert`.
* Improved documentation.
* Added documentation using MinIO with Kedro.
* Improved error messages for incorrect parameters passed into a node.
* Fixed issue with saving a `TensorFlowModelDataset` in the HDF5 format with versioning enabled.
* Added missing `run_result` argument in `after_pipeline_run` Hooks spec.
* Fixed a bug in IPython script that was causing context hooks to be registered twice. To apply this fix to a project generated with an older Kedro version, apply the same changes made in [this PR](https://github.com/quantumblacklabs/kedro-starter-pandas-iris/pull/16) to your `00-kedro-init.py` file.
* Improved documentation.

## Breaking changes to the API

## Thanks for supporting contributions
[Deepyaman Datta](https://github.com/deepyaman), [Bhavya Merchant](https://github.com/bnmerchant), [Lovkush Agarwal](https://github.com/Lovkush-A), [Varun Krishna S](https://github.com/vhawk19), [Sebastian Bertoli](https://github.com/sebastianbertoli), [noklam](https://github.com/noklam), [Daniel Petti](https://github.com/djpetti), [Waylon Walker](https://github.com/waylonwalker), [Saran Balaji C](https://github.com/csaranbalaji)

# Release 0.16.5

## Major features and improvements
* Added the following new datasets.

| Type                        | Description                                                                                             | Location                      |
| --------------------------- | ------------------------------------------------------------------------------------------------------- | ----------------------------- |
| `email.EmailMessageDataSet` | Manage email messages using [the Python standard library](https://docs.python.org/3/library/email.html) | `kedro.extras.datasets.email` |

* Added support for `pyproject.toml` to configure Kedro. `pyproject.toml` is used if `.kedro.yml` doesn't exist (Kedro configuration should be under `[tool.kedro]` section).
* Projects created with this version will have no `pipeline.py`, having been replaced by `hooks.py`.
* Added a set of registration hooks, as the new way of registering library components with a Kedro project:
    * `register_pipelines()`, to replace `_get_pipelines()`
    * `register_config_loader()`, to replace `_create_config_loader()`
    * `register_catalog()`, to replace `_create_catalog()`
These can be defined in `src/<package-name>/hooks.py` and added to `.kedro.yml` (or `pyproject.toml`). The order of execution is: plugin hooks, `.kedro.yml` hooks, hooks in `ProjectContext.hooks`.
* Added ability to disable auto-registered Hooks using `.kedro.yml` (or `pyproject.toml`) configuration file.

## Bug fixes and other changes
* Added option to run asynchronously via the Kedro CLI.
* Absorbed `.isort.cfg` settings into `setup.cfg`.
* Packaging a modular pipeline raises an error if the pipeline directory is empty or non-existent.

## Breaking changes to the API
* `project_name`, `project_version` and `package_name` now have to be defined in `.kedro.yml` for projects using Kedro 0.16.5+.

## Migration Guide
This release has accidentally broken the usage of `kedro lint` and `kedro jupyter notebook convert` on a project template generated with previous versions of Kedro (<=0.16.4). To amend this, please either upgrade to `kedro==0.16.6` or update `.kedro.yml` within your project root directory to include the following keys:

```yaml
project_name: "<your_project_name>"
project_version: "<kedro_version_of_the_project>"
package_name: "<your_package_name>"
```

## Thanks for supporting contributions
[Deepyaman Datta](https://github.com/deepyaman), [Bas Nijholt](https://github.com/basnijholt), [Sebastian Bertoli](https://github.com/sebastianbertoli)

# Release 0.16.4

## Major features and improvements
* Fixed a bug for using `ParallelRunner` on Windows.
* Enabled auto-discovery of hooks implementations coming from installed plugins.

## Bug fixes and other changes
* Fixed a bug for using `ParallelRunner` on Windows.
* Modified `GBQTableDataSet` to load customized results using customized queries from Google Big Query tables.
* Documentation improvements.

## Breaking changes to the API

## Thanks for supporting contributions
[Ajay Bisht](https://github.com/ajb7), [Vijay Sajjanar](https://github.com/vjkr), [Deepyaman Datta](https://github.com/deepyaman), [Sebastian Bertoli](https://github.com/sebastianbertoli), [Shahil Mawjee](https://github.com/s-mawjee), [Louis Guitton](https://github.com/louisguitton), [Emanuel Ferm](https://github.com/eferm)

# Release 0.16.3

## Major features and improvements
* Added the `kedro pipeline pull` CLI command to extract a packaged modular pipeline, and place the contents in a Kedro project.
* Added the `--version` option to `kedro pipeline package` to allow specifying alternative versions to package under.
* Added the `--starter` option to `kedro new` to create a new project from a local, remote or aliased starter template.
* Added the `kedro starter list` CLI command to list all starter templates that can be used to bootstrap a new Kedro project.
* Added the following new datasets.

| Type               | Description                                                                                           | Location                     |
| ------------------ | ----------------------------------------------------------------------------------------------------- | ---------------------------- |
| `json.JSONDataSet` | Work with JSON files using [the Python standard library](https://docs.python.org/3/library/json.html) | `kedro.extras.datasets.json` |

## Bug fixes and other changes
* Removed `/src/nodes` directory from the project template and made `kedro jupyter convert` create it on the fly if necessary.
* Fixed a bug in `MatplotlibWriter` which prevented saving lists and dictionaries of plots locally on Windows.
* Closed all pyplot windows after saving in `MatplotlibWriter`.
* Documentation improvements:
  - Added [kedro-wings](https://github.com/tamsanh/kedro-wings) and [kedro-great](https://github.com/tamsanh/kedro-great) to the list of community plugins.
* Fixed broken versioning for Windows paths.
* Fixed `DataSet` string representation for falsy values.
* Improved the error message when duplicate nodes are passed to the `Pipeline` initializer.
* Fixed a bug where `kedro docs` would fail because the built docs were located in a different directory.
* Fixed a bug where `ParallelRunner` would fail on Windows machines whose reported CPU count exceeded 61.
* Fixed an issue with saving TensorFlow model to `h5` file on Windows.
* Added a `json` parameter to `APIDataSet` for the convenience of generating requests with JSON bodies.
* Fixed dependencies for `SparkDataSet` to include spark.

## Breaking changes to the API

## Thanks for supporting contributions
[Deepyaman Datta](https://github.com/deepyaman), [Tam-Sanh Nguyen](https://github.com/tamsanh), [DataEngineerOne](http://youtube.com/DataEngineerOne)

# Release 0.16.2

## Major features and improvements
* Added the following new datasets.

| Type                                | Description                                                                                                          | Location                           |
| ----------------------------------- | -------------------------------------------------------------------------------------------------------------------- | ---------------------------------- |
| `pandas.AppendableExcelDataSet`     | Work with `Excel` files opened in append mode                                                                        | `kedro.extras.datasets.pandas`     |
| `tensorflow.TensorFlowModelDataset` | Work with `TensorFlow` models using [TensorFlow 2.X](https://www.tensorflow.org/api_docs/python/tf/keras/Model#save) | `kedro.extras.datasets.tensorflow` |
| `holoviews.HoloviewsWriter`         | Work with `Holoviews` objects (saves as image file)                                                                  | `kedro.extras.datasets.holoviews`  |

* `kedro install` will now compile project dependencies (by running `kedro build-reqs` behind the scenes) before the installation if the `src/requirements.in` file doesn't exist.
* Added `only_nodes_with_namespace` in `Pipeline` class to filter only nodes with a specified namespace.
* Added the `kedro pipeline delete` command to help delete unwanted or unused pipelines (it won't remove references to the pipeline in your `create_pipelines()` code).
* Added the `kedro pipeline package` command to help package up a modular pipeline. It will bundle up the pipeline source code, tests, and parameters configuration into a .whl file.

## Bug fixes and other changes
* `DataCatalog` improvements:
  - Introduced regex filtering to the `DataCatalog.list()` method.
  - Non-alphanumeric characters (except underscore) in dataset name are replaced with `__` in `DataCatalog.datasets`, for ease of access to transcoded datasets.
* Dataset improvements:
  - Improved initialization speed of `spark.SparkHiveDataSet`.
  - Improved S3 cache in `spark.SparkDataSet`.
  - Added support of options for building `pyarrow` table in `pandas.ParquetDataSet`.
* `kedro build-reqs` CLI command improvements:
  - `kedro build-reqs` is now called with `-q` option and will no longer print out compiled requirements to the console for security reasons.
  - All unrecognized CLI options in `kedro build-reqs` command are now passed to [pip-compile](https://github.com/jazzband/pip-tools#example-usage-for-pip-compile) call (e.g. `kedro build-reqs --generate-hashes`).
* `kedro jupyter` CLI command improvements:
  - Improved error message when running `kedro jupyter notebook`, `kedro jupyter lab` or `kedro ipython` with Jupyter/IPython dependencies not being installed.
  - Fixed `%run_viz` line magic for showing kedro viz inside a Jupyter notebook. For the fix to be applied on existing Kedro project, please see the migration guide.
  - Fixed the bug in IPython startup script ([issue 298](https://github.com/quantumblacklabs/kedro/issues/298)).
* Documentation improvements:
  - Updated community-generated content in FAQ.
  - Added [find-kedro](https://github.com/WaylonWalker/find-kedro) and [kedro-static-viz](https://github.com/WaylonWalker/kedro-static-viz) to the list of community plugins.
  - Add missing `pillow.ImageDataSet` entry to the documentation.

## Breaking changes to the API

### Migration guide from Kedro 0.16.1 to 0.16.2

#### Guide to apply the fix for `%run_viz` line magic in existing project

Even though this release ships a fix for project generated with `kedro==0.16.2`, after upgrading, you will still need to make a change in your existing project if it was generated with `kedro>=0.16.0,<=0.16.1` for the fix to take effect. Specifically, please change the content of your project's IPython init script located at `.ipython/profile_default/startup/00-kedro-init.py` with the content of [this file](https://github.com/quantumblacklabs/kedro/blob/0.16.2/kedro/templates/project/%7B%7B%20cookiecutter.repo_name%20%7D%7D/.ipython/profile_default/startup/00-kedro-init.py). You will also need `kedro-viz>=3.3.1`.

## Thanks for supporting contributions
[Miguel Rodriguez Gutierrez](https://github.com/MigQ2), [Joel Schwarzmann](https://github.com/datajoely), [w0rdsm1th](https://github.com/w0rdsm1th), [Deepyaman Datta](https://github.com/deepyaman), [Tam-Sanh Nguyen](https://github.com/tamsanh), [Marcus Gawronsky](https://github.com/marcusinthesky)

# 0.16.1

## Major features and improvements

## Bug fixes and other changes
* Fixed deprecation warnings from `kedro.cli` and `kedro.context` when running `kedro jupyter notebook`.
* Fixed a bug where `catalog` and `context` were not available in Jupyter Lab and Notebook.
* Fixed a bug where `kedro build-reqs` would fail if you didn't have your project dependencies installed.

## Breaking changes to the API

## Thanks for supporting contributions

# 0.16.0

## Major features and improvements
### CLI
* Added new CLI commands (only available for the projects created using Kedro 0.16.0 or later):
  - `kedro catalog list` to list datasets in your catalog
  - `kedro pipeline list` to list pipelines
  - `kedro pipeline describe` to describe a specific pipeline
  - `kedro pipeline create` to create a modular pipeline
* Improved the CLI speed by up to 50%.
* Improved error handling when making a typo on the CLI. We now suggest some of the possible commands you meant to type, in `git`-style.

### Framework
* All modules in `kedro.cli` and `kedro.context` have been moved into `kedro.framework.cli` and `kedro.framework.context` respectively. `kedro.cli` and `kedro.context` will be removed in future releases.
* Added `Hooks`, which is a new mechanism for extending Kedro.
* Fixed `load_context` changing user's current working directory.
* Allowed the source directory to be configurable in `.kedro.yml`.
* Added the ability to specify nested parameter values inside your node inputs, e.g. `node(func, "params:a.b", None)`
### DataSets
* Added the following new datasets.

| Type                       | Description                                 | Location                          |
| -------------------------- | ------------------------------------------- | --------------------------------- |
| `pillow.ImageDataSet`      | Work with image files using `Pillow`        | `kedro.extras.datasets.pillow`    |
| `geopandas.GeoJSONDataSet` | Work with geospatial data using `GeoPandas` | `kedro.extras.datasets.geopandas` |
| `api.APIDataSet`           | Work with data from HTTP(S) API requests    | `kedro.extras.datasets.api`       |

* Added `joblib` backend support to `pickle.PickleDataSet`.
* Added versioning support to `MatplotlibWriter` dataset.
* Added the ability to install dependencies for a given dataset with more granularity, e.g. `pip install "kedro[pandas.ParquetDataSet]"`.
* Added the ability to specify extra arguments, e.g. `encoding` or `compression`, for `fsspec.spec.AbstractFileSystem.open()` calls when loading/saving a dataset. See Example 3 under [docs](https://kedro.readthedocs.io/en/stable/04_user_guide/04_data_catalog.html#using-the-data-catalog-with-the-yaml-api).

### Other
* Added `namespace` property on ``Node``, related to the modular pipeline where the node belongs.
* Added an option to enable asynchronous loading inputs and saving outputs in both `SequentialRunner(is_async=True)` and `ParallelRunner(is_async=True)` class.
* Added `MemoryProfiler` transformer.
* Removed the requirement to have all dependencies for a dataset module to use only a subset of the datasets within.
* Added support for `pandas>=1.0`.
* Enabled Python 3.8 compatibility. _Please note that a Spark workflow may be unreliable for this Python version as `pyspark` is not fully-compatible with 3.8 yet._
* Renamed "features" layer to "feature" layer to be consistent with (most) other layers and the [relevant FAQ](https://kedro.readthedocs.io/en/stable/11_faq/01_faq.html#what-is-data-engineering-convention).

## Bug fixes and other changes
* Fixed a bug where a new version created mid-run by an external system caused inconsistencies in the load versions used in the current run.
* Documentation improvements
  * Added instruction in the documentation on how to create a custom runner).
  * Updated contribution process in `CONTRIBUTING.md` - added Developer Workflow.
  * Documented installation of development version of Kedro in the [FAQ section](https://kedro.readthedocs.io/en/stable/11_faq/01_faq.html#how-can-i-use-a-development-version-of-kedro).
  * Added missing `_exists` method to `MyOwnDataSet` example in 04_user_guide/08_advanced_io.
* Fixed a bug where `PartitionedDataSet` and `IncrementalDataSet` were not working with `s3a` or `s3n` protocol.
* Added ability to read partitioned parquet file from a directory in `pandas.ParquetDataSet`.
* Replaced `functools.lru_cache` with `cachetools.cachedmethod` in `PartitionedDataSet` and `IncrementalDataSet` for per-instance cache invalidation.
* Implemented custom glob function for `SparkDataSet` when running on Databricks.
* Fixed a bug in `SparkDataSet` not allowing for loading data from DBFS in a Windows machine using Databricks-connect.
* Improved the error message for `DataSetNotFoundError` to suggest possible dataset names user meant to type.
* Added the option for contributors to run Kedro tests locally without Spark installation with `make test-no-spark`.
* Added option to lint the project without applying the formatting changes (`kedro lint --check-only`).

## Breaking changes to the API
### Datasets
* Deleted obsolete datasets from `kedro.io`.
* Deleted `kedro.contrib` and `extras` folders.
* Deleted obsolete `CSVBlobDataSet` and `JSONBlobDataSet` dataset types.
* Made `invalidate_cache` method on datasets private.
* `get_last_load_version` and `get_last_save_version` methods are no longer available on `AbstractDataSet`.
* `get_last_load_version` and `get_last_save_version` have been renamed to `resolve_load_version` and `resolve_save_version` on ``AbstractVersionedDataSet``, the results of which are cached.
* The `release()` method on datasets extending ``AbstractVersionedDataSet`` clears the cached load and save version. All custom datasets must call `super()._release()` inside `_release()`.
* ``TextDataSet`` no longer has `load_args` and `save_args`. These can instead be specified under `open_args_load` or `open_args_save` in `fs_args`.
* `PartitionedDataSet` and `IncrementalDataSet` method `invalidate_cache` was made private: `_invalidate_caches`.

### Other
* Removed `KEDRO_ENV_VAR` from `kedro.context` to speed up the CLI run time.
* `Pipeline.name` has been removed in favour of `Pipeline.tag()`.
* Dropped `Pipeline.transform()` in favour of `kedro.pipeline.modular_pipeline.pipeline()` helper function.
* Made constant `PARAMETER_KEYWORDS` private, and moved it from `kedro.pipeline.pipeline` to `kedro.pipeline.modular_pipeline`.
* Layers are no longer part of the dataset object, as they've moved to the `DataCatalog`.
* Python 3.5 is no longer supported by the current and all future versions of Kedro.

### Migration guide from Kedro 0.15.* to 0.16.*

#### General Migration

**reminder** [How do I upgrade Kedro](https://kedro.readthedocs.io/en/stable/11_faq/01_faq.html#how-do-i-upgrade-kedro) covers a few key things to remember when updating any kedro version.

#### Migration for datasets

Since all the datasets (from `kedro.io` and `kedro.contrib.io`) were moved to `kedro/extras/datasets` you must update the type of all datasets in `<project>/conf/base/catalog.yml` file.
Here how it should be changed: `type: <SomeDataSet>` -> `type: <subfolder of kedro/extras/datasets>.<SomeDataSet>` (e.g. `type: CSVDataSet` -> `type: pandas.CSVDataSet`).

In addition, all the specific datasets like `CSVLocalDataSet`, `CSVS3DataSet` etc. were deprecated. Instead, you must use generalized datasets like `CSVDataSet`.
E.g. `type: CSVS3DataSet` -> `type: pandas.CSVDataSet`.

> Note: No changes required if you are using your custom dataset.

#### Migration for Pipeline.transform()
`Pipeline.transform()` has been dropped in favour of the `pipeline()` constructor. The following changes apply:
- Remember to import `from kedro.pipeline import pipeline`
- The `prefix` argument has been renamed to `namespace`
- And `datasets` has been broken down into more granular arguments:
  - `inputs`: Independent inputs to the pipeline
  - `outputs`: Any output created in the pipeline, whether an intermediary dataset or a leaf output
  - `parameters`: `params:...` or `parameters`

As an example, code that used to look like this with the `Pipeline.transform()` constructor:
```python
result = my_pipeline.transform(
    datasets={"input": "new_input", "output": "new_output", "params:x": "params:y"},
    prefix="pre",
)
```

When used with the new `pipeline()` constructor, becomes:
```python
from kedro.pipeline import pipeline

result = pipeline(
    my_pipeline,
    inputs={"input": "new_input"},
    outputs={"output": "new_output"},
    parameters={"params:x": "params:y"},
    namespace="pre",
)
```

#### Migration for decorators, color logger, transformers etc.
Since some modules were moved to other locations you need to update import paths appropriately.
You can find the list of moved files in the [`0.15.6` release notes](https://github.com/quantumblacklabs/kedro/releases/tag/0.15.6) under the section titled `Files with a new location`.

#### Migration for CLI and KEDRO_ENV environment variable
> Note: If you haven't made significant changes to your `kedro_cli.py`, it may be easier to simply copy the updated `kedro_cli.py` `.ipython/profile_default/startup/00-kedro-init.py` and from GitHub or a newly generated project into your old project.

* We've removed `KEDRO_ENV_VAR` from `kedro.context`. To get your existing project template working, you'll need to remove all instances of `KEDRO_ENV_VAR` from your project template:
  - From the imports in `kedro_cli.py` and `.ipython/profile_default/startup/00-kedro-init.py`: `from kedro.context import KEDRO_ENV_VAR, load_context` -> `from kedro.framework.context import load_context`
  - Remove the `envvar=KEDRO_ENV_VAR` line from the click options in `run`, `jupyter_notebook` and `jupyter_lab` in `kedro_cli.py`
  - Replace `KEDRO_ENV_VAR` with `"KEDRO_ENV"` in `_build_jupyter_env`
  - Replace `context = load_context(path, env=os.getenv(KEDRO_ENV_VAR))` with `context = load_context(path)` in `.ipython/profile_default/startup/00-kedro-init.py`

 #### Migration for `kedro build-reqs`

 We have upgraded `pip-tools` which is used by `kedro build-reqs` to 5.x. This `pip-tools` version requires `pip>=20.0`. To upgrade `pip`, please refer to [their documentation](https://pip.pypa.io/en/stable/installing/#upgrading-pip).

## Thanks for supporting contributions
[@foolsgold](https://github.com/foolsgold), [Mani Sarkar](https://github.com/neomatrix369), [Priyanka Shanbhag](https://github.com/priyanka1414), [Luis Blanche](https://github.com/LuisBlanche), [Deepyaman Datta](https://github.com/deepyaman), [Antony Milne](https://github.com/AntonyMilneQB), [Panos Psimatikas](https://github.com/ppsimatikas), [Tam-Sanh Nguyen](https://github.com/tamsanh), [Tomasz Kaczmarczyk](https://github.com/TomaszKaczmarczyk), [Kody Fischer](https://github.com/Klio-Foxtrot187), [Waylon Walker](https://github.com/waylonwalker)

# 0.15.9

## Major features and improvements

## Bug fixes and other changes

* Pinned `fsspec>=0.5.1, <0.7.0` and `s3fs>=0.3.0, <0.4.1` to fix incompatibility issues with their latest release.

## Breaking changes to the API

## Thanks for supporting contributions

# 0.15.8

## Major features and improvements

## Bug fixes and other changes

* Added the additional libraries to our `requirements.txt` so `pandas.CSVDataSet` class works out of box with `pip install kedro`.
* Added `pandas` to our `extra_requires` in `setup.py`.
* Improved the error message when dependencies of a `DataSet` class are missing.

## Breaking changes to the API

## Thanks for supporting contributions

# 0.15.7

## Major features and improvements

* Added in documentation on how to contribute a custom `AbstractDataSet` implementation.

## Bug fixes and other changes

* Fixed the link to the Kedro banner image in the documentation.

## Breaking changes to the API

## Thanks for supporting contributions

# 0.15.6

## Major features and improvements
> _TL;DR_ We're launching [`kedro.extras`](https://github.com/quantumblacklabs/kedro/tree/master/extras), the new home for our revamped series of datasets, decorators and dataset transformers. The datasets in [`kedro.extras.datasets`](https://github.com/quantumblacklabs/kedro/tree/master/extras/datasets) use [`fsspec`](https://filesystem-spec.readthedocs.io/en/latest/) to access a variety of data stores including local file systems, network file systems, cloud object stores (including S3 and GCP), and Hadoop, read more about this [**here**](https://kedro.readthedocs.io/en/latest/04_user_guide/04_data_catalog.html#specifying-the-location-of-the-dataset). The change will allow [#178](https://github.com/quantumblacklabs/kedro/issues/178) to happen in the next major release of Kedro.

An example of this new system can be seen below, loading the CSV `SparkDataSet` from S3:

```yaml
weather:
  type: spark.SparkDataSet  # Observe the specified type, this  affects all datasets
  filepath: s3a://your_bucket/data/01_raw/weather*  # filepath uses fsspec to indicate the file storage system
  credentials: dev_s3
  file_format: csv
```

You can also load data incrementally whenever it is dumped into a directory with the extension to [`PartionedDataSet`](https://kedro.readthedocs.io/en/latest/04_user_guide/08_advanced_io.html#partitioned-dataset), a feature that allows you to load a directory of files. The [`IncrementalDataSet`](https://kedro.readthedocs.io/en/stable/04_user_guide/08_advanced_io.html#incremental-loads-with-incrementaldataset) stores the information about the last processed partition in a `checkpoint`, read more about this feature [**here**](https://kedro.readthedocs.io/en/stable/04_user_guide/08_advanced_io.html#incremental-loads-with-incrementaldataset).

### New features

* Added `layer` attribute for datasets in `kedro.extras.datasets` to specify the name of a layer according to [data engineering convention](https://kedro.readthedocs.io/en/stable/11_faq/01_faq.html#what-is-data-engineering-convention), this feature will be passed to [`kedro-viz`](https://github.com/quantumblacklabs/kedro-viz) in future releases.
* Enabled loading a particular version of a dataset in Jupyter Notebooks and iPython, using `catalog.load("dataset_name", version="<2019-12-13T15.08.09.255Z>")`.
* Added property `run_id` on `ProjectContext`, used for versioning using the [`Journal`](https://kedro.readthedocs.io/en/stable/04_user_guide/13_journal.html). To customise your journal `run_id` you can override the private method `_get_run_id()`.
* Added the ability to install all optional kedro dependencies via `pip install "kedro[all]"`.
* Modified the `DataCatalog`'s load order for datasets, loading order is the following:
  - `kedro.io`
  - `kedro.extras.datasets`
  - Import path, specified in `type`
* Added an optional `copy_mode` flag to `CachedDataSet` and `MemoryDataSet` to specify (`deepcopy`, `copy` or `assign`) the copy mode to use when loading and saving.

### New Datasets

| Type                             | Description                                                                                                                                      | Location                            |
| -------------------------------- | ------------------------------------------------------------------------------------------------------------------------------------------------ | ----------------------------------- |
| `dask.ParquetDataSet`            | Handles parquet datasets using Dask                                                                                                              | `kedro.extras.datasets.dask`        |
| `pickle.PickleDataSet`           | Work with Pickle files using [`fsspec`](https://filesystem-spec.readthedocs.io/en/latest/) to communicate with the underlying filesystem         | `kedro.extras.datasets.pickle`      |
| `pandas.CSVDataSet`              | Work with CSV files using [`fsspec`](https://filesystem-spec.readthedocs.io/en/latest/) to communicate with the underlying filesystem            | `kedro.extras.datasets.pandas`      |
| `pandas.TextDataSet`             | Work with text files using [`fsspec`](https://filesystem-spec.readthedocs.io/en/latest/) to communicate with the underlying filesystem           | `kedro.extras.datasets.pandas`      |
| `pandas.ExcelDataSet`            | Work with Excel files using [`fsspec`](https://filesystem-spec.readthedocs.io/en/latest/) to communicate with the underlying filesystem          | `kedro.extras.datasets.pandas`      |
| `pandas.HDFDataSet`              | Work with HDF using [`fsspec`](https://filesystem-spec.readthedocs.io/en/latest/) to communicate with the underlying filesystem                  | `kedro.extras.datasets.pandas`      |
| `yaml.YAMLDataSet`               | Work with YAML files using [`fsspec`](https://filesystem-spec.readthedocs.io/en/latest/) to communicate with the underlying filesystem           | `kedro.extras.datasets.yaml`        |
| `matplotlib.MatplotlibWriter`    | Save with Matplotlib images using [`fsspec`](https://filesystem-spec.readthedocs.io/en/latest/) to communicate with the underlying filesystem    | `kedro.extras.datasets.matplotlib`  |
| `networkx.NetworkXDataSet`       | Work with NetworkX files using [`fsspec`](https://filesystem-spec.readthedocs.io/en/latest/) to communicate with the underlying filesystem       | `kedro.extras.datasets.networkx`    |
| `biosequence.BioSequenceDataSet` | Work with bio-sequence objects using [`fsspec`](https://filesystem-spec.readthedocs.io/en/latest/) to communicate with the underlying filesystem | `kedro.extras.datasets.biosequence` |
| `pandas.GBQTableDataSet`         | Work with Google BigQuery                                                                                                                        | `kedro.extras.datasets.pandas`      |
| `pandas.FeatherDataSet`          | Work with feather files using [`fsspec`](https://filesystem-spec.readthedocs.io/en/latest/) to communicate with the underlying filesystem        | `kedro.extras.datasets.pandas`      |
| `IncrementalDataSet`             | Inherit from `PartitionedDataSet` and remembers the last processed partition                                                                     | `kedro.io`                          |

### Files with a new location

| Type                                                                 | New Location                                 |
| -------------------------------------------------------------------- | -------------------------------------------- |
| `JSONDataSet`                                                        | `kedro.extras.datasets.pandas`               |
| `CSVBlobDataSet`                                                     | `kedro.extras.datasets.pandas`               |
| `JSONBlobDataSet`                                                    | `kedro.extras.datasets.pandas`               |
| `SQLTableDataSet`                                                    | `kedro.extras.datasets.pandas`               |
| `SQLQueryDataSet`                                                    | `kedro.extras.datasets.pandas`               |
| `SparkDataSet`                                                       | `kedro.extras.datasets.spark`                |
| `SparkHiveDataSet`                                                   | `kedro.extras.datasets.spark`                |
| `SparkJDBCDataSet`                                                   | `kedro.extras.datasets.spark`                |
| `kedro/contrib/decorators/retry.py`                                  | `kedro/extras/decorators/retry_node.py`      |
| `kedro/contrib/decorators/memory_profiler.py`                        | `kedro/extras/decorators/memory_profiler.py` |
| `kedro/contrib/io/transformers/transformers.py`                      | `kedro/extras/transformers/time_profiler.py` |
| `kedro/contrib/colors/logging/color_logger.py`                       | `kedro/extras/logging/color_logger.py`       |
| `extras/ipython_loader.py`                                           | `tools/ipython/ipython_loader.py`            |
| `kedro/contrib/io/cached/cached_dataset.py`                          | `kedro/io/cached_dataset.py`                 |
| `kedro/contrib/io/catalog_with_default/data_catalog_with_default.py` | `kedro/io/data_catalog_with_default.py`      |
| `kedro/contrib/config/templated_config.py`                           | `kedro/config/templated_config.py`           |

## Upcoming deprecations

| Category                  | Type                                                           |
| ------------------------- | -------------------------------------------------------------- |
| **Datasets**              | `BioSequenceLocalDataSet`                                      |
|                           | `CSVGCSDataSet`                                                |
|                           | `CSVHTTPDataSet`                                               |
|                           | `CSVLocalDataSet`                                              |
|                           | `CSVS3DataSet`                                                 |
|                           | `ExcelLocalDataSet`                                            |
|                           | `FeatherLocalDataSet`                                          |
|                           | `JSONGCSDataSet`                                               |
|                           | `JSONLocalDataSet`                                             |
|                           | `HDFLocalDataSet`                                              |
|                           | `HDFS3DataSet`                                                 |
|                           | `kedro.contrib.io.cached.CachedDataSet`                        |
|                           | `kedro.contrib.io.catalog_with_default.DataCatalogWithDefault` |
|                           | `MatplotlibLocalWriter`                                        |
|                           | `MatplotlibS3Writer`                                           |
|                           | `NetworkXLocalDataSet`                                         |
|                           | `ParquetGCSDataSet`                                            |
|                           | `ParquetLocalDataSet`                                          |
|                           | `ParquetS3DataSet`                                             |
|                           | `PickleLocalDataSet`                                           |
|                           | `PickleS3DataSet`                                              |
|                           | `TextLocalDataSet`                                             |
|                           | `YAMLLocalDataSet`                                             |
| **Decorators**            | `kedro.contrib.decorators.memory_profiler`                     |
|                           | `kedro.contrib.decorators.retry`                               |
|                           | `kedro.contrib.decorators.pyspark.spark_to_pandas`             |
|                           | `kedro.contrib.decorators.pyspark.pandas_to_spark`             |
| **Transformers**          | `kedro.contrib.io.transformers.transformers`                   |
| **Configuration Loaders** | `kedro.contrib.config.TemplatedConfigLoader`                   |

## Bug fixes and other changes
* Added the option to set/overwrite params in `config.yaml` using YAML dict style instead of string CLI formatting only.
* Kedro CLI arguments `--node` and `--tag` support comma-separated values, alternative methods will be deprecated in future releases.
* Fixed a bug in the `invalidate_cache` method of `ParquetGCSDataSet` and `CSVGCSDataSet`.
* `--load-version` now won't break if version value contains a colon.
* Enabled running `node`s with duplicate inputs.
* Improved error message when empty credentials are passed into `SparkJDBCDataSet`.
* Fixed bug that caused an empty project to fail unexpectedly with ImportError in `template/.../pipeline.py`.
* Fixed bug related to saving dataframe with categorical variables in table mode using `HDFS3DataSet`.
* Fixed bug that caused unexpected behavior when using `from_nodes` and `to_nodes` in pipelines using transcoding.
* Credentials nested in the dataset config are now also resolved correctly.
* Bumped minimum required pandas version to 0.24.0 to make use of `pandas.DataFrame.to_numpy` (recommended alternative to `pandas.DataFrame.values`).
* Docs improvements.
* `Pipeline.transform` skips modifying node inputs/outputs containing `params:` or `parameters` keywords.
* Support for `dataset_credentials` key in the credentials for `PartitionedDataSet` is now deprecated. The dataset credentials should be specified explicitly inside the dataset config.
* Datasets can have a new `confirm` function which is called after a successful node function execution if the node contains `confirms` argument with such dataset name.
* Make the resume prompt on pipeline run failure use `--from-nodes` instead of `--from-inputs` to avoid unnecessarily re-running nodes that had already executed.
* When closed, Jupyter notebook kernels are automatically terminated after 30 seconds of inactivity by default. Use `--idle-timeout` option to update it.
* Added `kedro-viz` to the Kedro project template `requirements.txt` file.
* Removed the `results` and `references` folder from the project template.
* Updated contribution process in `CONTRIBUTING.md`.

## Breaking changes to the API
* Existing `MatplotlibWriter` dataset in `contrib` was renamed to `MatplotlibLocalWriter`.
* `kedro/contrib/io/matplotlib/matplotlib_writer.py` was renamed to `kedro/contrib/io/matplotlib/matplotlib_local_writer.py`.
* `kedro.contrib.io.bioinformatics.sequence_dataset.py` was renamed to `kedro.contrib.io.bioinformatics.biosequence_local_dataset.py`.

## Thanks for supporting contributions
[Andrii Ivaniuk](https://github.com/andrii-ivaniuk), [Jonas Kemper](https://github.com/jonasrk), [Yuhao Zhu](https://github.com/yhzqb), [Balazs Konig](https://github.com/BalazsKonigQB), [Pedro Abreu](https://github.com/PedroAbreuQB), [Tam-Sanh Nguyen](https://github.com/tamsanh), [Peter Zhao](https://github.com/zxpeter), [Deepyaman Datta](https://github.com/deepyaman), [Florian Roessler](https://github.com/fdroessler/), [Miguel Rodriguez Gutierrez](https://github.com/MigQ2)

# 0.15.5

## Major features and improvements
* New CLI commands and command flags:
  - Load multiple `kedro run` CLI flags from a configuration file with the `--config` flag (e.g. `kedro run --config run_config.yml`)
  - Run parametrised pipeline runs with the `--params` flag (e.g. `kedro run --params param1:value1,param2:value2`).
  - Lint your project code using the `kedro lint` command, your project is linted with [`black`](https://github.com/psf/black) (Python 3.6+), [`flake8`](https://gitlab.com/pycqa/flake8) and [`isort`](https://github.com/PyCQA/isort).
* Load specific environments with Jupyter notebooks using `KEDRO_ENV` which will globally set `run`, `jupyter notebook` and `jupyter lab` commands using environment variables.
* Added the following datasets:
  - `CSVGCSDataSet` dataset in `contrib` for working with CSV files in Google Cloud Storage.
  - `ParquetGCSDataSet` dataset in `contrib` for working with Parquet files in Google Cloud Storage.
  - `JSONGCSDataSet` dataset in `contrib` for working with JSON files in Google Cloud Storage.
  - `MatplotlibS3Writer` dataset in `contrib` for saving Matplotlib images to S3.
  - `PartitionedDataSet` for working with datasets split across multiple files.
  - `JSONDataSet` dataset for working with JSON files that uses [`fsspec`](https://filesystem-spec.readthedocs.io/en/latest/) to communicate with the underlying filesystem. It doesn't support `http(s)` protocol for now.
* Added `s3fs_args` to all S3 datasets.
* Pipelines can be deducted with `pipeline1 - pipeline2`.

## Bug fixes and other changes
* `ParallelRunner` now works with `SparkDataSet`.
* Allowed the use of nulls in `parameters.yml`.
* Fixed an issue where `%reload_kedro` wasn't reloading all user modules.
* Fixed `pandas_to_spark` and `spark_to_pandas` decorators to work with functions with kwargs.
* Fixed a bug where `kedro jupyter notebook` and `kedro jupyter lab` would run a different Jupyter installation to the one in the local environment.
* Implemented Databricks-compatible dataset versioning for `SparkDataSet`.
* Fixed a bug where `kedro package` would fail in certain situations where `kedro build-reqs` was used to generate `requirements.txt`.
* Made `bucket_name` argument optional for the following datasets: `CSVS3DataSet`, `HDFS3DataSet`, `PickleS3DataSet`, `contrib.io.parquet.ParquetS3DataSet`, `contrib.io.gcs.JSONGCSDataSet` - bucket name can now be included into the filepath along with the filesystem protocol (e.g. `s3://bucket-name/path/to/key.csv`).
* Documentation improvements and fixes.

## Breaking changes to the API
* Renamed entry point for running pip-installed projects to `run_package()` instead of `main()` in `src/<package>/run.py`.
* `bucket_name` key has been removed from the string representation of the following datasets: `CSVS3DataSet`, `HDFS3DataSet`, `PickleS3DataSet`, `contrib.io.parquet.ParquetS3DataSet`, `contrib.io.gcs.JSONGCSDataSet`.
* Moved the `mem_profiler` decorator to `contrib` and separated the `contrib` decorators so that dependencies are modular. You may need to update your import paths, for example the pyspark decorators should be imported as `from kedro.contrib.decorators.pyspark import <pyspark_decorator>` instead of `from kedro.contrib.decorators import <pyspark_decorator>`.

## Thanks for supporting contributions
[Sheldon Tsen](https://github.com/sheldontsen-qb), [@roumail](https://github.com/roumail), [Karlson Lee](https://github.com/i25959341), [Waylon Walker](https://github.com/WaylonWalker), [Deepyaman Datta](https://github.com/deepyaman), [Giovanni](https://github.com/plauto), [Zain Patel](https://github.com/mzjp2)

# 0.15.4

## Major features and improvements
* `kedro jupyter` now gives the default kernel a sensible name.
* `Pipeline.name` has been deprecated in favour of `Pipeline.tags`.
* Reuse pipelines within a Kedro project using `Pipeline.transform`, it simplifies dataset and node renaming.
* Added Jupyter Notebook line magic (`%run_viz`) to run `kedro viz` in a Notebook cell (requires [`kedro-viz`](https://github.com/quantumblacklabs/kedro-viz) version 3.0.0 or later).
* Added the following datasets:
  - `NetworkXLocalDataSet` in `kedro.contrib.io.networkx` to load and save local graphs (JSON format) via NetworkX. (by [@josephhaaga](https://github.com/josephhaaga))
  - `SparkHiveDataSet` in `kedro.contrib.io.pyspark.SparkHiveDataSet` allowing usage of Spark and insert/upsert on non-transactional Hive tables.
* `kedro.contrib.config.TemplatedConfigLoader` now supports name/dict key templating and default values.

## Bug fixes and other changes
* `get_last_load_version()` method for versioned datasets now returns exact last load version if the dataset has been loaded at least once and `None` otherwise.
* Fixed a bug in `_exists` method for versioned `SparkDataSet`.
* Enabled the customisation of the ExcelWriter in `ExcelLocalDataSet` by specifying options under `writer` key in `save_args`.
* Fixed a bug in IPython startup script, attempting to load context from the incorrect location.
* Removed capping the length of a dataset's string representation.
* Fixed `kedro install` command failing on Windows if `src/requirements.txt` contains a different version of Kedro.
* Enabled passing a single tag into a node or a pipeline without having to wrap it in a list (i.e. `tags="my_tag"`).

## Breaking changes to the API
* Removed `_check_paths_consistency()` method from `AbstractVersionedDataSet`. Version consistency check is now done in `AbstractVersionedDataSet.save()`. Custom versioned datasets should modify `save()` method implementation accordingly.

## Thanks for supporting contributions
[Joseph Haaga](https://github.com/josephhaaga), [Deepyaman Datta](https://github.com/deepyaman), [Joost Duisters](https://github.com/JoostDuisters), [Zain Patel](https://github.com/mzjp2), [Tom Vigrass](https://github.com/tomvigrass)

# 0.15.3

## Bug Fixes and other changes
* Narrowed the requirements for `PyTables` so that we maintain support for Python 3.5.

# 0.15.2

## Major features and improvements
* Added `--load-version`, a `kedro run` argument that allows you run the pipeline with a particular load version of a dataset.
* Support for modular pipelines in `src/`, break the pipeline into isolated parts with reusability in mind.
* Support for multiple pipelines, an ability to have multiple entry point pipelines and choose one with `kedro run --pipeline NAME`.
* Added a `MatplotlibWriter` dataset in `contrib` for saving Matplotlib images.
* An ability to template/parameterize configuration files with `kedro.contrib.config.TemplatedConfigLoader`.
* Parameters are exposed as a context property for ease of access in iPython / Jupyter Notebooks with `context.params`.
* Added `max_workers` parameter for ``ParallelRunner``.

## Bug fixes and other changes
* Users will override the `_get_pipeline` abstract method in `ProjectContext(KedroContext)` in `run.py` rather than the `pipeline` abstract property. The `pipeline` property is not abstract anymore.
* Improved an error message when versioned local dataset is saved and unversioned path already exists.
* Added `catalog` global variable to `00-kedro-init.py`, allowing you to load datasets with `catalog.load()`.
* Enabled tuples to be returned from a node.
* Disallowed the ``ConfigLoader`` loading the same file more than once, and deduplicated the `conf_paths` passed in.
* Added a `--open` flag to `kedro build-docs` that opens the documentation on build.
* Updated the ``Pipeline`` representation to include name of the pipeline, also making it readable as a context property.
* `kedro.contrib.io.pyspark.SparkDataSet` and `kedro.contrib.io.azure.CSVBlobDataSet` now support versioning.

## Breaking changes to the API
* `KedroContext.run()` no longer accepts `catalog` and `pipeline` arguments.
* `node.inputs` now returns the node's inputs in the order required to bind them properly to the node's function.

## Thanks for supporting contributions
[Deepyaman Datta](https://github.com/deepyaman), [Luciano Issoe](https://github.com/Lucianois), [Joost Duisters](https://github.com/JoostDuisters), [Zain Patel](https://github.com/mzjp2), [William Ashford](https://github.com/williamashfordQB), [Karlson Lee](https://github.com/i25959341)

# 0.15.1

## Major features and improvements
* Extended `versioning` support to cover the tracking of environment setup, code and datasets.
* Added the following datasets:
  - `FeatherLocalDataSet` in `contrib` for usage with pandas. (by [@mdomarsaleem](https://github.com/mdomarsaleem))
* Added `get_last_load_version` and `get_last_save_version` to `AbstractVersionedDataSet`.
* Implemented `__call__` method on `Node` to allow for users to execute `my_node(input1=1, input2=2)` as an alternative to `my_node.run(dict(input1=1, input2=2))`.
* Added new `--from-inputs` run argument.

## Bug fixes and other changes
* Fixed a bug in `load_context()` not loading context in non-Kedro Jupyter Notebooks.
* Fixed a bug in `ConfigLoader.get()` not listing nested files for `**`-ending glob patterns.
* Fixed a logging config error in Jupyter Notebook.
* Updated documentation in `03_configuration` regarding how to modify the configuration path.
* Documented the architecture of Kedro showing how we think about library, project and framework components.
* `extras/kedro_project_loader.py` renamed to `extras/ipython_loader.py` and now runs any IPython startup scripts without relying on the Kedro project structure.
* Fixed TypeError when validating partial function's signature.
* After a node failure during a pipeline run, a resume command will be suggested in the logs. This command will not work if the required inputs are MemoryDataSets.

## Breaking changes to the API

## Thanks for supporting contributions
[Omar Saleem](https://github.com/mdomarsaleem), [Mariana Silva](https://github.com/marianansilva), [Anil Choudhary](https://github.com/aniryou), [Craig](https://github.com/cfranklin11)

# 0.15.0

## Major features and improvements
* Added `KedroContext` base class which holds the configuration and Kedro's main functionality (catalog, pipeline, config, runner).
* Added a new CLI command `kedro jupyter convert` to facilitate converting Jupyter Notebook cells into Kedro nodes.
* Added support for `pip-compile` and new Kedro command `kedro build-reqs` that generates `requirements.txt` based on `requirements.in`.
* Running `kedro install` will install packages to conda environment if `src/environment.yml` exists in your project.
* Added a new `--node` flag to `kedro run`, allowing users to run only the nodes with the specified names.
* Added new `--from-nodes` and `--to-nodes` run arguments, allowing users to run a range of nodes from the pipeline.
* Added prefix `params:` to the parameters specified in `parameters.yml` which allows users to differentiate between their different parameter node inputs and outputs.
* Jupyter Lab/Notebook now starts with only one kernel by default.
* Added the following datasets:
  -  `CSVHTTPDataSet` to load CSV using HTTP(s) links.
  - `JSONBlobDataSet` to load json (-delimited) files from Azure Blob Storage.
  - `ParquetS3DataSet` in `contrib` for usage with pandas. (by [@mmchougule](https://github.com/mmchougule))
  - `CachedDataSet` in `contrib` which will cache data in memory to avoid io/network operations. It will clear the cache once a dataset is no longer needed by a pipeline. (by [@tsanikgr](https://github.com/tsanikgr))
  - `YAMLLocalDataSet` in `contrib` to load and save local YAML files. (by [@Minyus](https://github.com/Minyus))

## Bug fixes and other changes
* Documentation improvements including instructions on how to initialise a Spark session using YAML configuration.
* `anyconfig` default log level changed from `INFO` to `WARNING`.
* Added information on installed plugins to `kedro info`.
* Added style sheets for project documentation, so the output of `kedro build-docs` will resemble the style of `kedro docs`.

## Breaking changes to the API
* Simplified the Kedro template in `run.py` with the introduction of `KedroContext` class.
* Merged `FilepathVersionMixIn` and `S3VersionMixIn` under one abstract class `AbstractVersionedDataSet` which extends`AbstractDataSet`.
* `name` changed to be a keyword-only argument for `Pipeline`.
* `CSVLocalDataSet` no longer supports URLs. `CSVHTTPDataSet` supports URLs.

### Migration guide from Kedro 0.14.* to Kedro 0.15.0
#### Migration for Kedro project template
This guide assumes that:
  * The framework specific code has not been altered significantly
  * Your project specific code is stored in the dedicated python package under `src/`.

The breaking changes were introduced in the following project template files:
- `<project-name>/.ipython/profile_default/startup/00-kedro-init.py`
- `<project-name>/kedro_cli.py`
- `<project-name>/src/tests/test_run.py`
- `<project-name>/src/<package-name>/run.py`
- `<project-name>/.kedro.yml` (new file)

The easiest way to migrate your project from Kedro 0.14.* to Kedro 0.15.0 is to create a new project (by using `kedro new`) and move code and files bit by bit as suggested in the detailed guide below:

1. Create a new project with the same name by running `kedro new`

2. Copy the following folders to the new project:
 - `results/`
 - `references/`
 - `notebooks/`
 - `logs/`
 - `data/`
 - `conf/`

3. If you customised your `src/<package>/run.py`, make sure you apply the same customisations to `src/<package>/run.py`
 - If you customised `get_config()`, you can override `config_loader` property in `ProjectContext` derived class
 - If you customised `create_catalog()`, you can override `catalog()` property in `ProjectContext` derived class
 - If you customised `run()`, you can override `run()` method in `ProjectContext` derived class
 - If you customised default `env`, you can override it in `ProjectContext` derived class or pass it at construction. By default, `env` is `local`.
 - If you customised default `root_conf`, you can override `CONF_ROOT` attribute in `ProjectContext` derived class. By default, `KedroContext` base class has `CONF_ROOT` attribute set to `conf`.

4. The following syntax changes are introduced in ipython or Jupyter notebook/labs:
 - `proj_dir` -> `context.project_path`
 - `proj_name` -> `context.project_name`
 - `conf` -> `context.config_loader`.
 - `io` -> `context.catalog` (e.g., `io.load()` -> `context.catalog.load()`)

5. If you customised your `kedro_cli.py`, you need to apply the same customisations to your `kedro_cli.py` in the new project.

6. Copy the contents of the old project's `src/requirements.txt` into the new project's `src/requirements.in` and, from the project root directory, run the `kedro build-reqs` command in your terminal window.

#### Migration for versioning custom dataset classes

If you defined any custom dataset classes which support versioning in your project, you need to apply the following changes:

1. Make sure your dataset inherits from `AbstractVersionedDataSet` only.
2. Call `super().__init__()` with the appropriate arguments in the dataset's `__init__`. If storing on local filesystem, providing the filepath and the version is enough. Otherwise, you should also pass in an `exists_function` and a `glob_function` that emulate `exists` and `glob` in a different filesystem (see `CSVS3DataSet` as an example).
3. Remove setting of the `_filepath` and `_version` attributes in the dataset's `__init__`, as this is taken care of in the base abstract class.
4. Any calls to `_get_load_path` and `_get_save_path` methods should take no arguments.
5. Ensure you convert the output of `_get_load_path` and `_get_save_path` appropriately, as these now return [`PurePath`s](https://docs.python.org/3/library/pathlib.html#pure-paths) instead of strings.
6. Make sure `_check_paths_consistency` is called with [`PurePath`s](https://docs.python.org/3/library/pathlib.html#pure-paths) as input arguments, instead of strings.

These steps should have brought your project to Kedro 0.15.0. There might be some more minor tweaks needed as every project is unique, but now you have a pretty solid base to work with. If you run into any problems, please consult the [Kedro documentation](https://kedro.readthedocs.io).

## Thanks for supporting contributions
[Dmitry Vukolov](https://github.com/dvukolov), [Jo Stichbury](https://github.com/stichbury), [Angus Williams](https://github.com/awqb), [Deepyaman Datta](https://github.com/deepyaman), [Mayur Chougule](https://github.com/mmchougule), [Marat Kopytjuk](https://github.com/kopytjuk), [Evan Miller](https://github.com/evanmiller29), [Yusuke Minami](https://github.com/Minyus)

# 0.14.3

## Major features and improvements
* Tab completion for catalog datasets in `ipython` or `jupyter` sessions. (Thank you [@datajoely](https://github.com/datajoely) and [@WaylonWalker](https://github.com/WaylonWalker))
* Added support for transcoding, an ability to decouple loading/saving mechanisms of a dataset from its storage location, denoted by adding '@' to the dataset name.
* Datasets have a new `release` function that instructs them to free any cached data. The runners will call this when the dataset is no longer needed downstream.

## Bug fixes and other changes
* Add support for pipeline nodes made up from partial functions.
* Expand user home directory `~` for TextLocalDataSet (see issue #19).
* Add a `short_name` property to `Node`s for a display-friendly (but not necessarily unique) name.
* Add Kedro project loader for IPython: `extras/kedro_project_loader.py`.
* Fix source file encoding issues with Python 3.5 on Windows.
* Fix local project source not having priority over the same source installed as a package, leading to local updates not being recognised.

## Breaking changes to the API
* Remove the max_loads argument from the `MemoryDataSet` constructor and from the `AbstractRunner.create_default_data_set` method.

## Thanks for supporting contributions
[Joel Schwarzmann](https://github.com/datajoely), [Alex Kalmikov](https://github.com/kalexqb)

# 0.14.2

## Major features and improvements
* Added Data Set transformer support in the form of AbstractTransformer and DataCatalog.add_transformer.

## Breaking changes to the API
* Merged the `ExistsMixin` into `AbstractDataSet`.
* `Pipeline.node_dependencies` returns a dictionary keyed by node, with sets of parent nodes as values; `Pipeline` and `ParallelRunner` were refactored to make use of this for topological sort for node dependency resolution and running pipelines respectively.
* `Pipeline.grouped_nodes` returns a list of sets, rather than a list of lists.

## Thanks for supporting contributions

[Darren Gallagher](https://github.com/dazzag24), [Zain Patel](https://github.com/mzjp2)

# 0.14.1

## Major features and improvements
* New I/O module `HDFS3DataSet`.

## Bug fixes and other changes
* Improved API docs.
* Template `run.py` will throw a warning instead of error if `credentials.yml`
  is not present.

## Breaking changes to the API
None


# 0.14.0

The initial release of Kedro.


## Thanks for supporting contributions

Jo Stichbury, Aris Valtazanos, Fabian Peters, Guilherme Braccialli, Joel Schwarzmann, Miguel Beltre, Mohammed ElNabawy, Deepyaman Datta, Shubham Agrawal, Oleg Andreyev, Mayur Chougule, William Ashford, Ed Cannon, Nikhilesh Nukala, Sean Bailey, Vikram Tegginamath, Thomas Huijskens, Musa Bilal

We are also grateful to everyone who advised and supported us, filed issues or helped resolve them, asked and answered questions and were part of inspiring discussions.<|MERGE_RESOLUTION|>--- conflicted
+++ resolved
@@ -1,6 +1,3 @@
-<<<<<<< HEAD
-# Release 0.17.1
-=======
 # Upcoming Release 0.18.0
 
 ## Major features and improvements
@@ -12,8 +9,7 @@
 ## Migration guide from Kedro 0.17.* to 0.18.*
 * Optional: You can now remove all `params:` prefix when supplying values to `parameters` argument in a `pipeline()` call.
 
-# Upcoming Release 0.17.1
->>>>>>> 0ec9b920
+# Release 0.17.1
 
 ## Major features and improvements
 * Added `env` and `extra_params` to `reload_kedro()` line magic.
