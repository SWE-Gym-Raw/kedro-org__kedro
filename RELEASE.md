# Upcoming Release 0.19.0

## Major features and improvements
* Dropped Python 3.7 support.
* Introduced add-ons to the `kedro new` CLI flow.

## Bug fixes and other changes

## Breaking changes to the API
* Renamed the `data_sets` argument and the `_data_sets` attribute in `Catalog` and their references to `datasets` and `_datasets` respectively.
* Renamed the `data_sets()` method in `Pipeline` and all references to it to `datasets()`.
* Renamed the `create_default_data_set()` method in the `Runner` to `create_default_dataset()`.
* Renamed all other uses of `data_set` and `data_sets` in the codebase to `dataset` and `datasets` respectively.

### DataSets
* Removed `kedro.extras.datasets` and tests.
* Reduced constructor arguments for `APIDataSet` by replacing most arguments with a single constructor argument `load_args`. This makes it more consistent with other Kedro DataSets and the underlying `requests` API, and automatically enables the full configuration domain: stream, certificates, proxies, and more.

### CLI
* Removed deprecated `kedro docs` command.

### ConfigLoader
* `logging` is removed from `ConfigLoader` in favour of the environment variable `KEDRO_LOGGING_CONFIG`.

### Other
* Removed deprecated `kedro.extras.ColorHandler`.
* The Kedro IPython extension is no longer available as `%load_ext kedro.extras.extensions.ipython`; use `%load_ext kedro.ipython` instead.
* Anonymous nodes are given default names of the form `<function_name>([in1;in2;...]) -> [out1;out2;...]`, with the names of inputs and outputs separated by semicolons.
* The default project template now has one `pyproject.toml` at the root of the project (containing both the packaging metadata and the Kedro build config).
* The `requirements.txt` in the default project template moved to the root of the project as well (hence dependencies are now installed with `pip install -r requirements.txt` instead of `pip install -r src/requirements.txt`).

## Migration guide from Kedro 0.18.* to 0.19.*
<<<<<<< HEAD

# Release 0.18.14
=======
### DataSets
* If you use `APIDataSet`, move all `requests` specific arguments (e.g. `params`, `headers`), except for `url` and `method`, to under `load_args`.
### Logging
`logging.yml` is now independent of Kedro's run environment and only used if `KEDRO_LOGGING_CONFIG` is set to point to it.

# Upcoming Release 0.18.14
>>>>>>> 963573e9

## Major features and improvements
* Allowed using of custom cookiecutter templates for creating pipelines with `--template` flag for `kedro pipeline create` or via `template/pipeline` folder.
* Allowed overriding of configuration keys with runtime parameters using the `runtime_params` resolver with `OmegaConfigLoader`.

## Bug fixes and other changes
* Updated dataset factories to resolve nested catalog config properly.
* Updated `OmegaConfigLoader` to handle paths containing dots outside of `conf_source`.
* Made `settings.py` optional.

## Documentation changes
* Added documentation to clarify execution order of hooks.
* Added a notebook example for spaceflights to illustrate how to incrementally add Kedro features.
* Moved documentation for the `standalone-datacatalog` starter into its [README file](https://github.com/kedro-org/kedro-starters/tree/main/standalone-datacatalog).
* Added new documentation about deploying a Kedro project with Amazon EMR.
* Added new documentation about how to publish a Kedro-Viz project to make it shareable.
* New TSC members added to the page and the organisation of each member is also now listed.
* Plus some minor bug fixes and changes across the documentation.

<<<<<<< HEAD
=======
## Breaking changes to the API

>>>>>>> 963573e9
## Upcoming deprecations for Kedro 0.19.0
* All dataset classes will be removed from the core Kedro repository (`kedro.extras.datasets`). Install and import them from the [`kedro-datasets`](https://github.com/kedro-org/kedro-plugins/tree/main/kedro-datasets) package instead.
* All dataset classes ending with `DataSet` are deprecated and will be removed in Kedro `0.19.0` and `kedro-datasets` `2.0.0`. Instead, use the updated class names ending with `Dataset`.
* The starters `pandas-iris`, `pyspark-iris`, `pyspark`, and `standalone-datacatalog` are deprecated and will be archived in Kedro 0.19.0.
* `PartitionedDataset` and `IncrementalDataset` have been moved to `kedro-datasets` and will be removed in Kedro `0.19.0`. Install and import them from the [`kedro-datasets`](https://github.com/kedro-org/kedro-plugins/tree/main/kedro-datasets) package instead.

## Community contributions
Many thanks to the following Kedroids for contributing PRs to this release:
* [Jason Hite](https://github.com/jasonmhite)
* [IngerMathilde](https://github.com/IngerMathilde)
* [Laíza Milena Scheid Parizotto](https://github.com/laizaparizotto)
* [Richard](https://github.com/CF-FHB-X)
* [flpvvvv](https://github.com/flpvvvv)
* [qheuristics](https://github.com/qheuristics)
* [Miguel Ortiz](https://github.com/miguel-ortiz-marin)
* [rxm7706](https://github.com/rxm7706)
* [Iñigo Hidalgo](https://github.com/inigohidalgo)
* [harmonys-qb](https://github.com/harmonys-qb)
* [Yi Kuang](https://github.com/lvxhnat)
* [Jens Lordén](https://github.com/Celsuss)

# Release 0.18.13

## Major features and improvements
* Added support for Python 3.11. This includes tackling challenges like dependency pinning and test adjustments to ensure a smooth experience. Detailed migration tips are provided below for further context.
* Added new `OmegaConfigLoader` features:
  * Allowed registering of custom resolvers to `OmegaConfigLoader` through `CONFIG_LOADER_ARGS`.
  * Added support for global variables to `OmegaConfigLoader`.
* Added `kedro catalog resolve` CLI command that resolves dataset factories in the catalog with any explicit entries in the project pipeline.
* Implemented a flat `conf/` structure for modular pipelines, and accordingly, updated the `kedro pipeline create` and `kedro catalog create` command.
* Updated new Kedro project template and Kedro starters:
  * Change Kedro starters and new Kedro projects to use `OmegaConfigLoader`.
  * Converted `setup.py` in new Kedro project template and Kedro starters to `pyproject.toml` and moved flake8 configuration
  to dedicated file `.flake8`.
  * Updated the spaceflights starter to use the new flat `conf/` structure.

## Bug fixes and other changes
* Updated `OmegaConfigLoader` to ignore config from hidden directories like `.ipynb_checkpoints`.

## Documentation changes
* Revised the `data` section to restructure beginner and advanced pages about the Data Catalog and datasets.
* Moved contributor documentation to the [GitHub wiki](https://github.com/kedro-org/kedro/wiki/Contribute-to-Kedro).
* Updated example of using generator functions in nodes.
* Added migration guide from the `ConfigLoader` and the `TemplatedConfigLoader` to the `OmegaConfigLoader`. The `ConfigLoader` and the `TemplatedConfigLoader` are deprecated and will be removed in the `0.19.0` release.

## Migration Tips for Python 3.11:
* PyTables on Windows: Users on Windows with Python >=3.8 should note we've pinned `pytables` to `3.8.0` due to compatibility issues.
* Spark Dependency: We've set an upper version limit for `pyspark` at <3.4 due to breaking changes in 3.4.
* Testing with Python 3.10: The latest `moto` version now supports parallel test execution for Python 3.10, resolving previous issues.

## Breaking changes to the API

## Upcoming deprecations for Kedro 0.19.0
* Renamed abstract dataset classes, in accordance with the [Kedro lexicon](https://github.com/kedro-org/kedro/wiki/Kedro-documentation-style-guide#kedro-lexicon). Dataset classes ending with "DataSet" are deprecated and will be removed in 0.19.0. Note that all of the below classes are also importable from `kedro.io`; only the module where they are defined is listed as the location.

| Type                       | Deprecated Alias           | Location        |
| -------------------------- | -------------------------- | --------------- |
| `AbstractDataset`          | `AbstractDataSet`          | `kedro.io.core` |
| `AbstractVersionedDataset` | `AbstractVersionedDataSet` | `kedro.io.core` |

* Using the `layer` attribute at the top level is deprecated; it will be removed in Kedro version 0.19.0. Please move `layer` inside the `metadata` -> `kedro-viz` attributes.

## Community contributions
Thanks to [Laíza Milena Scheid Parizotto](https://github.com/laizaparizotto) and [Jonathan Cohen](https://github.com/JonathanDCohen).

# Release 0.18.12

## Major features and improvements
* Added dataset factories feature which uses pattern matching to reduce the number of catalog entries.
* Activated all built-in resolvers by default for `OmegaConfigLoader` except for `oc.env`.
* Added `kedro catalog rank` CLI command that ranks dataset factories in the catalog by matching priority.

## Bug fixes and other changes
* Consolidated dependencies and optional dependencies in `pyproject.toml`.
* Made validation of unique node outputs much faster.
* Updated `kedro catalog list` to show datasets generated with factories.

## Documentation changes
* Recommended `ruff` as the linter and removed mentions of `pylint`, `isort`, `flake8`.

## Community contributions
Thanks to [Laíza Milena Scheid Parizotto](https://github.com/laizaparizotto) and [Chris Schopp](https://github.com/cschopp-simwell).

## Breaking changes to the API

## Upcoming deprecations for Kedro 0.19.0
* `ConfigLoader` and `TemplatedConfigLoader` will be deprecated. Please use `OmegaConfigLoader` instead.

# Release 0.18.11

## Major features and improvements
* Added `databricks-iris` as an official starter.

## Bug fixes and other changes
* Reworked micropackaging workflow to use standard Python packaging practices.
* Make `kedro micropkg package` accept `--verbose`.
* Compare for protocol and delimiter in `PartitionedDataSet` to be able to pass the protocol to partitions which paths starts with the same characters as the protocol (e.g. `s3://s3-my-bucket`).

## Documentation changes
* Significant improvements to the documentation that covers working with Databricks and Kedro, including a new page for workspace-only development, and a guide to choosing the best workflow for your use case.
* Updated documentation for deploying with Prefect for version 2.0.
* Added documentation for developing a Kedro project using a Databricks workspace.

## Breaking changes to the API
* Logging is decoupled from `ConfigLoader`, use `KEDRO_LOGGING_CONFIG` to configure logging.

## Upcoming deprecations for Kedro 0.19.0
* Renamed dataset and error classes, in accordance with the [Kedro lexicon](https://github.com/kedro-org/kedro/wiki/Kedro-documentation-style-guide#kedro-lexicon). Dataset classes ending with "DataSet" and error classes starting with "DataSet" are deprecated and will be removed in 0.19.0. Note that all of the below classes are also importable from `kedro.io`; only the module where they are defined is listed as the location.

| Type                        | Deprecated Alias            | Location                       |
| --------------------------- | --------------------------- | ------------------------------ |
| `CachedDataset`             | `CachedDataSet`             | `kedro.io.cached_dataset`      |
| `LambdaDataset`             | `LambdaDataSet`             | `kedro.io.lambda_dataset`      |
| `IncrementalDataset`        | `IncrementalDataSet`        | `kedro.io.partitioned_dataset` |
| `MemoryDataset`             | `MemoryDataSet`             | `kedro.io.memory_dataset`      |
| `PartitionedDataset`        | `PartitionedDataSet`        | `kedro.io.partitioned_dataset` |
| `DatasetError`              | `DataSetError`              | `kedro.io.core`                |
| `DatasetAlreadyExistsError` | `DataSetAlreadyExistsError` | `kedro.io.core`                |
| `DatasetNotFoundError`      | `DataSetNotFoundError`      | `kedro.io.core`                |

## Community contributions
Many thanks to the following Kedroids for contributing PRs to this release:

* [jmalovera10](https://github.com/jmalovera10)
* [debugger24](https://github.com/debugger24)
* [juliushetzel](https://github.com/juliushetzel)
* [jacobweiss2305](https://github.com/jacobweiss2305)
* [eduardoconto](https://github.com/eduardoconto)

# Release 0.18.10

## Major features and improvements
* Rebrand across all documentation and Kedro assets.
* Added support for variable interpolation in the catalog with the `OmegaConfigLoader`.

# Release 0.18.9

## Major features and improvements
* `kedro run --params` now updates interpolated parameters correctly when using `OmegaConfigLoader`.
* Added `metadata` attribute to `kedro.io` datasets. This is ignored by Kedro, but may be consumed by users or external plugins.
* Added `kedro.logging.RichHandler`. This replaces the default `rich.logging.RichHandler` and is more flexible, user can turn off the `rich` traceback if needed.

## Bug fixes and other changes
* `OmegaConfigLoader` will return a `dict` instead of `DictConfig`.
* `OmegaConfigLoader` does not show a `MissingConfigError` when the config files exist but are empty.

## Documentation changes
* Added documentation for collaborative experiment tracking within Kedro-Viz.
* Revised section on deployment to better organise content and reflect how recently docs have been updated.
* Minor improvements to fix typos and revise docs to align with engineering changes.

## Breaking changes to the API
* `kedro package` does not produce `.egg` files anymore, and now relies exclusively on `.whl` files.

## Community contributions
Many thanks to the following Kedroids for contributing PRs to this release:

* [tomasvanpottelbergh](https://github.com/tomasvanpottelbergh)
* [https://github.com/debugger24](https://github.com/debugger24)

## Upcoming deprecations for Kedro 0.19.0

# Release 0.18.8

## Major features and improvements
* Added `KEDRO_LOGGING_CONFIG` environment variable, which can be used to configure logging from the beginning of the `kedro` process.
* Removed logs folder from the kedro new project template. File-based logging will remain but just be level INFO and above and go to project root instead.


## Bug fixes and other changes
* Improvements to Jupyter E2E tests.
* Added full `kedro run` CLI command to session store to improve run reproducibility using `Kedro-Viz` experiment tracking.

### Documentation changes
* Improvements to documentation about configuration.
* Improvements to Sphinx toolchain including incrementing to use a newer version.
* Improvements to documentation on visualising Kedro projects on Databricks, and additional documentation about the development workflow for Kedro projects on Databricks.
* Updated Technical Steering Committee membership documentation.
* Revised documentation section about linting and formatting and extended to give details of `flake8` configuration.
* Updated table of contents for documentation to reduce scrolling.
* Expanded FAQ documentation.
* Added a 404 page to documentation.
* Added deprecation warnings about the removal of `kedro.extras.datasets`.

## Community contributions
Many thanks to the following Kedroids for contributing PRs to this release:

* [MaximeSteinmetz](https://github.com/MaximeSteinmetz)


# Release 0.18.7

## Major features and improvements
* Added new Kedro CLI `kedro jupyter setup` to setup Jupyter Kernel for Kedro.
* `kedro package` now includes the project configuration in a compressed `tar.gz` file.
* Added functionality to the `OmegaConfigLoader` to load configuration from compressed files of `zip` or `tar` format. This feature requires `fsspec>=2023.1.0`.
* Significant improvements to on-boarding documentation that covers setup for new Kedro users. Also some major changes to the spaceflights tutorial to make it faster to work through. We think it's a better read. Tell us if it's not.

## Bug fixes and other changes
* Added a guide and tooling for developing Kedro for Databricks.
* Implemented missing dict-like interface for `_ProjectPipeline`.


# Release 0.18.6

## Bug fixes and other changes
* Fixed bug that didn't allow to read or write datasets with `s3a` or `s3n` filepaths
* Fixed bug with overriding nested parameters using the `--params` flag
* Fixed bug that made session store incompatible with `Kedro-Viz` experiment tracking

## Migration guide from Kedro 0.18.5 to 0.18.6
A regression introduced in Kedro version `0.18.5` caused the `Kedro-Viz` console to fail to show experiment tracking correctly. If you experienced this issue, you will need to:
* upgrade to Kedro version `0.18.6`
* delete any erroneous session entries created with Kedro 0.18.5 from your session_store.db stored at `<project-path>/data/session_store.db`.

Thanks to Kedroids tomohiko kato, [tsanikgr](https://github.com/tsanikgr) and [maddataanalyst](https://github.com/maddataanalyst) for very detailed reports about the bug.


# Release 0.18.5

> This release introduced a bug that causes a failure in experiment tracking within the `Kedro-Viz` console. We recommend that you use Kedro version `0.18.6` in preference.

## Major features and improvements
* Added new `OmegaConfigLoader` which uses `OmegaConf` for loading and merging configuration.
* Added the `--conf-source` option to `kedro run`, allowing users to specify a source for project configuration for the run.
* Added `omegaconf` syntax as option for `--params`. Keys and values can now be separated by colons or equals signs.
* Added support for generator functions as nodes, i.e. using `yield` instead of return.
  * Enable chunk-wise processing in nodes with generator functions.
  * Save node outputs after every `yield` before proceeding with next chunk.
* Fixed incorrect parsing of Azure Data Lake Storage Gen2 URIs used in datasets.
* Added support for loading credentials from environment variables using `OmegaConfigLoader`.
* Added new `--namespace` flag to `kedro run` to enable filtering by node namespace.
* Added a new argument `node` for all four dataset hooks.
* Added the `kedro run` flags `--nodes`, `--tags`, and `--load-versions` to replace `--node`, `--tag`, and `--load-version`.

## Bug fixes and other changes
* Commas surrounded by square brackets (only possible for nodes with default names) will no longer split the arguments to `kedro run` options which take a list of nodes as inputs (`--from-nodes` and `--to-nodes`).
* Fixed bug where `micropkg` manifest section in `pyproject.toml` isn't recognised as allowed configuration.
* Fixed bug causing `load_ipython_extension` not to register the `%reload_kedro` line magic when called in a directory that does not contain a Kedro project.
* Added `anyconfig`'s `ac_context` parameter to `kedro.config.commons` module functions for more flexible `ConfigLoader` customizations.
* Change reference to `kedro.pipeline.Pipeline` object throughout test suite with `kedro.modular_pipeline.pipeline` factory.
* Fixed bug causing the `after_dataset_saved` hook only to be called for one output dataset when multiple are saved in a single node and async saving is in use.
* Log level for "Credentials not found in your Kedro project config" was changed from `WARNING` to `DEBUG`.
* Added safe extraction of tar files in `micropkg pull` to fix vulnerability caused by [CVE-2007-4559](https://github.com/advisories/GHSA-gw9q-c7gh-j9vm).
* Documentation improvements
    * Bug fix in table font size
    * Updated API docs links for datasets
    * Improved CLI docs for `kedro run`
    * Revised documentation for visualisation to build plots and for experiment tracking
    * Added example for loading external credentials to the Hooks documentation

## Breaking changes to the API

## Community contributions
Many thanks to the following Kedroids for contributing PRs to this release:

* [adamfrly](https://github.com/adamfrly)
* [corymaklin](https://github.com/corymaklin)
* [Emiliopb](https://github.com/Emiliopb)
* [grhaonan](https://github.com/grhaonan)
* [JStumpp](https://github.com/JStumpp)
* [michalbrys](https://github.com/michalbrys)
* [sbrugman](https://github.com/sbrugman)

## Upcoming deprecations for Kedro 0.19.0
* `project_version` will be deprecated in `pyproject.toml` please use `kedro_init_version` instead.
* Deprecated `kedro run` flags `--node`, `--tag`, and `--load-version` in favour of `--nodes`, `--tags`, and `--load-versions`.

# Release 0.18.4

## Major features and improvements
* Make Kedro instantiate datasets from `kedro_datasets` with higher priority than `kedro.extras.datasets`. `kedro_datasets` is the namespace for the new `kedro-datasets` python package.
* The config loader objects now implement `UserDict` and the configuration is accessed through `conf_loader['catalog']`.
* You can configure config file patterns through `settings.py` without creating a custom config loader.
* Added the following new datasets:

| Type                                 | Description                                                                | Location                         |
| ------------------------------------ | -------------------------------------------------------------------------- | -------------------------------- |
| `svmlight.SVMLightDataSet`           | Work with svmlight/libsvm files using scikit-learn library                 | `kedro.extras.datasets.svmlight` |
| `video.VideoDataSet`                 | Read and write video files from a filesystem                               | `kedro.extras.datasets.video`    |
| `video.video_dataset.SequenceVideo`  | Create a video object from an iterable sequence to use with `VideoDataSet` | `kedro.extras.datasets.video`    |
| `video.video_dataset.GeneratorVideo` | Create a video object from a generator to use with `VideoDataSet`          | `kedro.extras.datasets.video`    |
* Implemented support for a functional definition of schema in `dask.ParquetDataSet` to work with the `dask.to_parquet` API.

## Bug fixes and other changes
* Fixed `kedro micropkg pull` for packages on PyPI.
* Fixed `format` in `save_args` for `SparkHiveDataSet`, previously it didn't allow you to save it as delta format.
* Fixed save errors in `TensorFlowModelDataset` when used without versioning; previously, it wouldn't overwrite an existing model.
* Added support for `tf.device` in `TensorFlowModelDataset`.
* Updated error message for `VersionNotFoundError` to handle insufficient permission issues for cloud storage.
* Updated Experiment Tracking docs with working examples.
* Updated `MatplotlibWriter`, `text.TextDataSet`, `plotly.PlotlyDataSet` and `plotly.JSONDataSet` docs with working examples.
* Modified implementation of the Kedro IPython extension to use `local_ns` rather than a global variable.
* Refactored `ShelveStore` to its own module to ensure multiprocessing works with it.
* `kedro.extras.datasets.pandas.SQLQueryDataSet` now takes optional argument `execution_options`.
* Removed `attrs` upper bound to support newer versions of Airflow.
* Bumped the lower bound for the `setuptools` dependency to <=61.5.1.

## Minor breaking changes to the API

## Upcoming deprecations for Kedro 0.19.0
* `kedro test` and `kedro lint` will be deprecated.

## Documentation
* Revised the Introduction to shorten it
* Revised the Get Started section to remove unnecessary information and clarify the learning path
* Updated the spaceflights tutorial to simplify the later stages and clarify what the reader needed to do in each phase
* Moved some pages that covered advanced materials into more appropriate sections
* Moved visualisation into its own section
* Fixed a bug that degraded user experience: the table of contents is now sticky when you navigate between pages
* Added redirects where needed on ReadTheDocs for legacy links and bookmarks

## Contributions from the Kedroid community
We are grateful to the following for submitting PRs that contributed to this release: [jstammers](https://github.com/jstammers), [FlorianGD](https://github.com/FlorianGD), [yash6318](https://github.com/yash6318), [carlaprv](https://github.com/carlaprv), [dinotuku](https://github.com/dinotuku), [williamcaicedo](https://github.com/williamcaicedo), [avan-sh](https://github.com/avan-sh), [Kastakin](https://github.com/Kastakin), [amaralbf](https://github.com/amaralbf), [BSGalvan](https://github.com/BSGalvan), [levimjoseph](https://github.com/levimjoseph), [daniel-falk](https://github.com/daniel-falk), [clotildeguinard](https://github.com/clotildeguinard), [avsolatorio](https://github.com/avsolatorio), and [picklejuicedev](https://github.com/picklejuicedev) for comments and input to documentation changes

# Release 0.18.3

## Major features and improvements
* Implemented autodiscovery of project pipelines. A pipeline created with `kedro pipeline create <pipeline_name>` can now be accessed immediately without needing to explicitly register it in `src/<package_name>/pipeline_registry.py`, either individually by name (e.g. `kedro run --pipeline=<pipeline_name>`) or as part of the combined default pipeline (e.g. `kedro run`). By default, the simplified `register_pipelines()` function in `pipeline_registry.py` looks like:

    ```python
    def register_pipelines() -> Dict[str, Pipeline]:
        """Register the project's pipelines.

        Returns:
            A mapping from pipeline names to ``Pipeline`` objects.
        """
        pipelines = find_pipelines()
        pipelines["__default__"] = sum(pipelines.values())
        return pipelines
    ```

* The Kedro IPython extension should now be loaded with `%load_ext kedro.ipython`.
* The line magic `%reload_kedro` now accepts keywords arguments, e.g. `%reload_kedro --env=prod`.
* Improved resume pipeline suggestion for `SequentialRunner`, it will backtrack the closest persisted inputs to resume.

## Bug fixes and other changes

* Changed default `False` value for rich logging `show_locals`, to make sure credentials and other sensitive data isn't shown in logs.
* Rich traceback handling is disabled on Databricks so that exceptions now halt execution as expected. This is a workaround for a [bug in `rich`](https://github.com/Textualize/rich/issues/2455).
* When using `kedro run -n [some_node]`, if `some_node` is missing a namespace the resulting error message will suggest the correct node name.
* Updated documentation for `rich` logging.
* Updated Prefect deployment documentation to allow for reruns with saved versioned datasets.
* The Kedro IPython extension now surfaces errors when it cannot load a Kedro project.
* Relaxed `delta-spark` upper bound to allow compatibility with Spark 3.1.x and 3.2.x.
* Added `gdrive` to list of cloud protocols, enabling Google Drive paths for datasets.
* Added svg logo resource for ipython kernel.

## Upcoming deprecations for Kedro 0.19.0
* The Kedro IPython extension will no longer be available as `%load_ext kedro.extras.extensions.ipython`; use `%load_ext kedro.ipython` instead.
* `kedro jupyter convert`, `kedro build-docs`, `kedro build-reqs` and `kedro activate-nbstripout` will be deprecated.

# Release 0.18.2

## Major features and improvements
* Added `abfss` to list of cloud protocols, enabling abfss paths.
* Kedro now uses the [Rich](https://github.com/Textualize/rich) library to format terminal logs and tracebacks.
* The file `conf/base/logging.yml` is now optional. See [our documentation](https://docs.kedro.org/en/0.18.2/logging/logging.html) for details.
* Introduced a `kedro.starters` entry point. This enables plugins to create custom starter aliases used by `kedro starter list` and `kedro new`.
* Reduced the `kedro new` prompts to just one question asking for the project name.

## Bug fixes and other changes
* Bumped `pyyaml` upper bound to make Kedro compatible with the [pyodide](https://pyodide.org/en/stable/usage/loading-packages.html#micropip) stack.
* Updated project template's Sphinx configuration to use `myst_parser` instead of `recommonmark`.
* Reduced number of log lines by changing the logging level from `INFO` to `DEBUG` for low priority messages.
* Kedro's framework-side logging configuration no longer performs file-based logging. Hence superfluous `info.log`/`errors.log` files are no longer created in your project root, and running Kedro on read-only file systems such as Databricks Repos is now possible.
* The `root` logger is now set to the Python default level of `WARNING` rather than `INFO`. Kedro's logger is still set to emit `INFO` level messages.
* `SequentialRunner` now has consistent execution order across multiple runs with sorted nodes.
* Bumped the upper bound for the Flake8 dependency to <5.0.
* `kedro jupyter notebook/lab` no longer reuses a Jupyter kernel.
* Required `cookiecutter>=2.1.1` to address a [known command injection vulnerability](https://security.snyk.io/vuln/SNYK-PYTHON-COOKIECUTTER-2414281).
* The session store no longer fails if a username cannot be found with `getpass.getuser`.
* Added generic typing for `AbstractDataSet` and `AbstractVersionedDataSet` as well as typing to all datasets.
* Rendered the deployment guide flowchart as a Mermaid diagram, and added Dask.

## Minor breaking changes to the API
* The module `kedro.config.default_logger` no longer exists; default logging configuration is now set automatically through `kedro.framework.project.LOGGING`. Unless you explicitly import `kedro.config.default_logger` you do not need to make any changes.

## Upcoming deprecations for Kedro 0.19.0
* `kedro.extras.ColorHandler` will be removed in 0.19.0.

# Release 0.18.1

## Major features and improvements
* Added a new hook `after_context_created` that passes the `KedroContext` instance as `context`.
* Added a new CLI hook `after_command_run`.
* Added more detail to YAML `ParserError` exception error message.
* Added option to `SparkDataSet` to specify a `schema` load argument that allows for supplying a user-defined schema as opposed to relying on the schema inference of Spark.
* The Kedro package no longer contains a built version of the Kedro documentation significantly reducing the package size.

## Bug fixes and other changes
* Removed fatal error from being logged when a Kedro session is created in a directory without git.
* `KedroContext` is now an `attrs`'s frozen class and `config_loader` is available as public attribute.
* Fixed `CONFIG_LOADER_CLASS` validation so that `TemplatedConfigLoader` can be specified in settings.py. Any `CONFIG_LOADER_CLASS` must be a subclass of `AbstractConfigLoader`.
* Added runner name to the `run_params` dictionary used in pipeline hooks.
* Updated [Databricks documentation](https://docs.kedro.org/en/0.18.1/deployment/databricks.html) to include how to get it working with IPython extension and Kedro-Viz.
* Update sections on visualisation, namespacing, and experiment tracking in the spaceflight tutorial to correspond to the complete spaceflights starter.
* Fixed `Jinja2` syntax loading with `TemplatedConfigLoader` using `globals.yml`.
* Removed global `_active_session`, `_activate_session` and `_deactivate_session`. Plugins that need to access objects such as the config loader should now do so through `context` in the new `after_context_created` hook.
* `config_loader` is available as a public read-only attribute of `KedroContext`.
* Made `hook_manager` argument optional for `runner.run`.
* `kedro docs` now opens an online version of the Kedro documentation instead of a locally built version.

## Upcoming deprecations for Kedro 0.19.0
* `kedro docs` will be removed in 0.19.0.

## Upcoming deprecations for Kedro 0.19.0
* `kedro docs` will be removed in 0.19.0.


# Release 0.18.0

## TL;DR ✨
Kedro 0.18.0 strives to reduce the complexity of the project template and get us closer to a stable release of the framework. We've introduced the full [micro-packaging workflow](https://docs.kedro.org/en/0.18.0/nodes_and_pipelines/micro_packaging.html) 📦, which allows you to import packages, utility functions and existing pipelines into your Kedro project. [Integration with IPython and Jupyter](https://docs.kedro.org/en/0.18.0/tools_integration/ipython.html) has been streamlined in preparation for enhancements to Kedro's interactive workflow. Additionally, the release comes with long-awaited Python 3.9 and 3.10 support 🐍.

## Major features and improvements

### Framework
* Added `kedro.config.abstract_config.AbstractConfigLoader` as an abstract base class for all `ConfigLoader` implementations. `ConfigLoader` and `TemplatedConfigLoader` now inherit directly from this base class.
* Streamlined the `ConfigLoader.get` and `TemplatedConfigLoader.get` API and delegated the actual `get` method functional implementation to the `kedro.config.common` module.
* The `hook_manager` is no longer a global singleton. The `hook_manager` lifecycle is now managed by the `KedroSession`, and a new `hook_manager` will be created every time a `session` is instantiated.
* Added support for specifying parameters mapping in `pipeline()` without the `params:` prefix.
* Added new API `Pipeline.filter()` (previously in `KedroContext._filter_pipeline()`) to filter parts of a pipeline.
* Added `username` to Session store for logging during Experiment Tracking.
* A packaged Kedro project can now be imported and run from another Python project as following:
```python
from my_package.__main__ import main

main(
    ["--pipleine", "my_pipeline"]
)  # or just main() if no parameters are needed for the run
```

### Project template
* Removed `cli.py` from the Kedro project template. By default, all CLI commands, including `kedro run`, are now defined on the Kedro framework side. You can still define custom CLI commands by creating your own `cli.py`.
* Removed `hooks.py` from the Kedro project template. Registration hooks have been removed in favour of `settings.py` configuration, but you can still define execution timeline hooks by creating your own `hooks.py`.
* Removed `.ipython` directory from the Kedro project template. The IPython/Jupyter workflow no longer uses IPython profiles; it now uses an IPython extension.
* The default `kedro` run configuration environment names can now be set in `settings.py` using the `CONFIG_LOADER_ARGS` variable. The relevant keyword arguments to supply are `base_env` and `default_run_env`, which are set to `base` and `local` respectively by default.

### DataSets
* Added the following new datasets:

| Type                      | Description                                                   | Location                         |
| ------------------------- | ------------------------------------------------------------- | -------------------------------- |
| `pandas.XMLDataSet`       | Read XML into Pandas DataFrame. Write Pandas DataFrame to XML | `kedro.extras.datasets.pandas`   |
| `networkx.GraphMLDataSet` | Work with NetworkX using GraphML files                        | `kedro.extras.datasets.networkx` |
| `networkx.GMLDataSet`     | Work with NetworkX using Graph Modelling Language files       | `kedro.extras.datasets.networkx` |
| `redis.PickleDataSet`     | loads/saves data from/to a Redis database                     | `kedro.extras.datasets.redis`    |

* Added `partitionBy` support and exposed `save_args` for `SparkHiveDataSet`.
* Exposed `open_args_save` in `fs_args` for `pandas.ParquetDataSet`.
* Refactored the `load` and `save` operations for `pandas` datasets in order to leverage `pandas` own API and delegate `fsspec` operations to them. This reduces the need to have our own `fsspec` wrappers.
* Merged `pandas.AppendableExcelDataSet` into `pandas.ExcelDataSet`.
* Added `save_args` to `feather.FeatherDataSet`.

### Jupyter and IPython integration
* The [only recommended way to work with Kedro in Jupyter or IPython is now the Kedro IPython extension](https://docs.kedro.org/en/0.18.0/tools_integration/ipython.html). Managed Jupyter instances should load this via `%load_ext kedro.ipython` and use the line magic `%reload_kedro`.
* `kedro ipython` launches an IPython session that preloads the Kedro IPython extension.
* `kedro jupyter notebook/lab` creates a custom Jupyter kernel that preloads the Kedro IPython extension and launches a notebook with that kernel selected. There is no longer a need to specify `--all-kernels` to show all available kernels.

### Dependencies
* Bumped the minimum version of `pandas` to 1.3. Any `storage_options` should continue to be specified under `fs_args` and/or `credentials`.
* Added support for Python 3.9 and 3.10, dropped support for Python 3.6.
* Updated `black` dependency in the project template to a non pre-release version.

### Other
* Documented distribution of Kedro pipelines with Dask.

## Breaking changes to the API

### Framework
* Removed `RegistrationSpecs` and its associated `register_config_loader` and `register_catalog` hook specifications in favour of `CONFIG_LOADER_CLASS`/`CONFIG_LOADER_ARGS` and `DATA_CATALOG_CLASS` in `settings.py`.
* Removed deprecated functions `load_context` and `get_project_context`.
* Removed deprecated `CONF_SOURCE`, `package_name`, `pipeline`, `pipelines`, `config_loader` and `io` attributes from `KedroContext` as well as the deprecated `KedroContext.run` method.
* Added the `PluginManager` `hook_manager` argument to `KedroContext` and the `Runner.run()` method, which will be provided by the `KedroSession`.
* Removed the public method `get_hook_manager()` and replaced its functionality by `_create_hook_manager()`.
* Enforced that only one run can be successfully executed as part of a `KedroSession`. `run_id` has been renamed to `session_id` as a result.

### Configuration loaders
* The `settings.py` setting `CONF_ROOT` has been renamed to `CONF_SOURCE`. Default value of `conf` remains unchanged.
* `ConfigLoader` and `TemplatedConfigLoader` argument `conf_root` has been renamed to `conf_source`.
* `extra_params` has been renamed to `runtime_params` in `kedro.config.config.ConfigLoader` and `kedro.config.templated_config.TemplatedConfigLoader`.
* The environment defaulting behaviour has been removed from `KedroContext` and is now implemented in a `ConfigLoader` class (or equivalent) with the `base_env` and `default_run_env` attributes.

### DataSets
* `pandas.ExcelDataSet` now uses `openpyxl` engine instead of `xlrd`.
* `pandas.ParquetDataSet` now calls `pd.to_parquet()` upon saving. Note that the argument `partition_cols` is not supported.
* `spark.SparkHiveDataSet` API has been updated to reflect `spark.SparkDataSet`. The `write_mode=insert` option has also been replaced with `write_mode=append` as per Spark styleguide. This change addresses [Issue 725](https://github.com/kedro-org/kedro/issues/725) and [Issue 745](https://github.com/kedro-org/kedro/issues/745). Additionally, `upsert` mode now leverages `checkpoint` functionality and requires a valid `checkpointDir` be set for current `SparkContext`.
* `yaml.YAMLDataSet` can no longer save a `pandas.DataFrame` directly, but it can save a dictionary. Use `pandas.DataFrame.to_dict()` to convert your `pandas.DataFrame` to a dictionary before you attempt to save it to YAML.
* Removed `open_args_load` and `open_args_save` from the following datasets:
  * `pandas.CSVDataSet`
  * `pandas.ExcelDataSet`
  * `pandas.FeatherDataSet`
  * `pandas.JSONDataSet`
  * `pandas.ParquetDataSet`
* `storage_options` are now dropped if they are specified under `load_args` or `save_args` for the following datasets:
  * `pandas.CSVDataSet`
  * `pandas.ExcelDataSet`
  * `pandas.FeatherDataSet`
  * `pandas.JSONDataSet`
  * `pandas.ParquetDataSet`
* Renamed `lambda_data_set`, `memory_data_set`, and `partitioned_data_set` to `lambda_dataset`, `memory_dataset`, and `partitioned_dataset`, respectively, in `kedro.io`.
* The dataset `networkx.NetworkXDataSet` has been renamed to `networkx.JSONDataSet`.

### CLI
* Removed `kedro install` in favour of `pip install -r src/requirements.txt` to install project dependencies.
* Removed `--parallel` flag from `kedro run` in favour of `--runner=ParallelRunner`. The `-p` flag is now an alias for `--pipeline`.
* `kedro pipeline package` has been replaced by `kedro micropkg package` and, in addition to the `--alias` flag used to rename the package, now accepts a module name and path to the pipeline or utility module to package, relative to `src/<package_name>/`. The `--version` CLI option has been removed in favour of setting a `__version__` variable in the micro-package's `__init__.py` file.
* `kedro pipeline pull` has been replaced by `kedro micropkg pull` and now also supports `--destination` to provide a location for pulling the package.
* Removed `kedro pipeline list` and `kedro pipeline describe` in favour of `kedro registry list` and `kedro registry describe`.
* `kedro package` and `kedro micropkg package` now save `egg` and `whl` or `tar` files in the `<project_root>/dist` folder (previously `<project_root>/src/dist`).
* Changed the behaviour of `kedro build-reqs` to compile requirements from `requirements.txt` instead of `requirements.in` and save them to `requirements.lock` instead of `requirements.txt`.
* `kedro jupyter notebook/lab` no longer accept `--all-kernels` or `--idle-timeout` flags. `--all-kernels` is now the default behaviour.
* `KedroSession.run` now raises `ValueError` rather than `KedroContextError` when the pipeline contains no nodes. The same `ValueError` is raised when there are no matching tags.
* `KedroSession.run` now raises `ValueError` rather than `KedroContextError` when the pipeline name doesn't exist in the pipeline registry.

### Other
* Added namespace to parameters in a modular pipeline, which addresses [Issue 399](https://github.com/kedro-org/kedro/issues/399).
* Switched from packaging pipelines as wheel files to tar archive files compressed with gzip (`.tar.gz`).
* Removed decorator API from `Node` and `Pipeline`, as well as the modules `kedro.extras.decorators` and `kedro.pipeline.decorators`.
* Removed transformer API from `DataCatalog`, as well as the modules `kedro.extras.transformers` and `kedro.io.transformers`.
* Removed the `Journal` and `DataCatalogWithDefault`.
* Removed `%init_kedro` IPython line magic, with its functionality incorporated into `%reload_kedro`. This means that if `%reload_kedro` is called with a filepath, that will be set as default for subsequent calls.

## Migration guide from Kedro 0.17.* to 0.18.*

### Hooks
* Remove any existing `hook_impl` of the `register_config_loader` and `register_catalog` methods from `ProjectHooks` in `hooks.py` (or custom alternatives).
* If you use `run_id` in the `after_catalog_created` hook, replace it with `save_version` instead.
* If you use `run_id` in any of the `before_node_run`, `after_node_run`, `on_node_error`, `before_pipeline_run`, `after_pipeline_run` or `on_pipeline_error` hooks, replace it with `session_id` instead.

### `settings.py` file
* If you use a custom config loader class such as `kedro.config.TemplatedConfigLoader`, alter `CONFIG_LOADER_CLASS` to specify the class and `CONFIG_LOADER_ARGS` to specify keyword arguments. If not set, these default to `kedro.config.ConfigLoader` and an empty dictionary respectively.
* If you use a custom data catalog class, alter `DATA_CATALOG_CLASS` to specify the class. If not set, this defaults to `kedro.io.DataCatalog`.
* If you have a custom config location (i.e. not `conf`), update `CONF_ROOT` to `CONF_SOURCE` and set it to a string with the expected configuration location. If not set, this defaults to `"conf"`.

### Modular pipelines
* If you use any modular pipelines with parameters, make sure they are declared with the correct namespace. See example below:

For a given pipeline:
```python
active_pipeline = pipeline(
    pipe=[
        node(
            func=some_func,
            inputs=["model_input_table", "params:model_options"],
            outputs=["**my_output"],
        ),
        ...,
    ],
    inputs="model_input_table",
    namespace="candidate_modelling_pipeline",
)
```

The parameters should look like this:

```diff
-model_options:
-    test_size: 0.2
-    random_state: 8
-    features:
-    - engines
-    - passenger_capacity
-    - crew
+candidate_modelling_pipeline:
+    model_options:
+      test_size: 0.2
+      random_state: 8
+      features:
+        - engines
+        - passenger_capacity
+        - crew

```
* Optional: You can now remove all `params:` prefix when supplying values to `parameters` argument in a `pipeline()` call.
* If you pull modular pipelines with `kedro pipeline pull my_pipeline --alias other_pipeline`, now use `kedro micropkg pull my_pipeline --alias pipelines.other_pipeline` instead.
* If you package modular pipelines with `kedro pipeline package my_pipeline`, now use `kedro micropkg package pipelines.my_pipeline` instead.
* Similarly, if you package any modular pipelines using `pyproject.toml`, you should modify the keys to include the full module path, and wrapped in double-quotes, e.g:

```diff
[tool.kedro.micropkg.package]
-data_engineering = {destination = "path/to/here"}
-data_science = {alias = "ds", env = "local"}
+"pipelines.data_engineering" = {destination = "path/to/here"}
+"pipelines.data_science" = {alias = "ds", env = "local"}

[tool.kedro.micropkg.pull]
-"s3://my_bucket/my_pipeline" = {alias = "aliased_pipeline"}
+"s3://my_bucket/my_pipeline" = {alias = "pipelines.aliased_pipeline"}
```

### DataSets
* If you use `pandas.ExcelDataSet`, make sure you have `openpyxl` installed in your environment. This is automatically installed if you specify `kedro[pandas.ExcelDataSet]==0.18.0` in your `requirements.txt`. You can uninstall `xlrd` if you were only using it for this dataset.
* If you use`pandas.ParquetDataSet`, pass pandas saving arguments directly to `save_args` instead of nested in `from_pandas` (e.g. `save_args = {"preserve_index": False}` instead of `save_args = {"from_pandas": {"preserve_index": False}}`).
* If you use `spark.SparkHiveDataSet` with `write_mode` option set to `insert`, change this to `append` in line with the Spark styleguide. If you use `spark.SparkHiveDataSet` with `write_mode` option set to `upsert`, make sure that your `SparkContext` has a valid `checkpointDir` set either by `SparkContext.setCheckpointDir` method or directly in the `conf` folder.
* If you use `pandas~=1.2.0` and pass `storage_options` through `load_args` or `savs_args`, specify them under `fs_args` or via `credentials` instead.
* If you import from `kedro.io.lambda_data_set`, `kedro.io.memory_data_set`, or `kedro.io.partitioned_data_set`, change the import to `kedro.io.lambda_dataset`, `kedro.io.memory_dataset`, or `kedro.io.partitioned_dataset`, respectively (or import the dataset directly from `kedro.io`).
* If you have any `pandas.AppendableExcelDataSet` entries in your catalog, replace them with `pandas.ExcelDataSet`.
* If you have any `networkx.NetworkXDataSet` entries in your catalog, replace them with `networkx.JSONDataSet`.

### Other
* Edit any scripts containing `kedro pipeline package --version` to use `kedro micropkg package` instead. If you wish to set a specific pipeline package version, set the `__version__` variable in the pipeline package's `__init__.py` file.
* To run a pipeline in parallel, use `kedro run --runner=ParallelRunner` rather than `--parallel` or `-p`.
* If you call `ConfigLoader` or `TemplatedConfigLoader` directly, update the keyword arguments `conf_root` to `conf_source` and `extra_params` to `runtime_params`.
* If you use `KedroContext` to access `ConfigLoader`, use `settings.CONFIG_LOADER_CLASS` to access the currently used `ConfigLoader` instead.
* The signature of `KedroContext` has changed and now needs `config_loader` and `hook_manager` as additional arguments of type `ConfigLoader` and `PluginManager` respectively.

# Release 0.17.7

## Major features and improvements
* `pipeline` now accepts `tags` and a collection of `Node`s and/or `Pipeline`s rather than just a single `Pipeline` object. `pipeline` should be used in preference to `Pipeline` when creating a Kedro pipeline.
* `pandas.SQLTableDataSet` and `pandas.SQLQueryDataSet` now only open one connection per database, at instantiation time (therefore at catalog creation time), rather than one per load/save operation.
* Added new command group, `micropkg`, to replace `kedro pipeline pull` and `kedro pipeline package` with `kedro micropkg pull` and `kedro micropkg package` for Kedro 0.18.0. `kedro micropkg package` saves packages to `project/dist` while `kedro pipeline package` saves packages to `project/src/dist`.

## Bug fixes and other changes
* Added tutorial documentation for [experiment tracking](https://docs.kedro.org/en/0.17.7/08_logging/02_experiment_tracking.html).
* Added [Plotly dataset documentation](https://docs.kedro.org/en/0.17.7/03_tutorial/05_visualise_pipeline.html#visualise-plotly-charts-in-kedro-viz).
* Added the upper limit `pandas<1.4` to maintain compatibility with `xlrd~=1.0`.
* Bumped the `Pillow` minimum version requirement to 9.0 (Python 3.7+ only) following [CVE-2022-22817](https://cve.mitre.org/cgi-bin/cvename.cgi?name=CVE-2022-22817).
* Fixed `PickleDataSet` to be copyable and hence work with the parallel runner.
* Upgraded `pip-tools`, which is used by `kedro build-reqs`, to 6.5 (Python 3.7+ only). This `pip-tools` version is compatible with `pip>=21.2`, including the most recent releases of `pip`. Python 3.6 users should continue to use `pip-tools` 6.4 and `pip<22`.
* Added `astro-iris` as alias for `astro-airlow-iris`, so that old tutorials can still be followed.
* Added details about [Kedro's Technical Steering Committee and governance model](https://docs.kedro.org/en/0.17.7/14_contribution/technical_steering_committee.html).

## Upcoming deprecations for Kedro 0.18.0
* `kedro pipeline pull` and `kedro pipeline package` will be deprecated. Please use `kedro micropkg` instead.


# Release 0.17.6

## Major features and improvements
* Added `pipelines` global variable to IPython extension, allowing you to access the project's pipelines in `kedro ipython` or `kedro jupyter notebook`.
* Enabled overriding nested parameters with `params` in CLI, i.e. `kedro run --params="model.model_tuning.booster:gbtree"` updates parameters to `{"model": {"model_tuning": {"booster": "gbtree"}}}`.
* Added option to `pandas.SQLQueryDataSet` to specify a `filepath` with a SQL query, in addition to the current method of supplying the query itself in the `sql` argument.
* Extended `ExcelDataSet` to support saving Excel files with multiple sheets.
* Added the following new datasets:

| Type                      | Description                                                                                                            | Location                       |
| ------------------------- | ---------------------------------------------------------------------------------------------------------------------- | ------------------------------ |
| `plotly.JSONDataSet`      | Works with plotly graph object Figures (saves as json file)                                                            | `kedro.extras.datasets.plotly` |
| `pandas.GenericDataSet`   | Provides a 'best effort' facility to read / write any format provided by the `pandas` library                          | `kedro.extras.datasets.pandas` |
| `pandas.GBQQueryDataSet`  | Loads data from a Google Bigquery table using provided SQL query                                                       | `kedro.extras.datasets.pandas` |
| `spark.DeltaTableDataSet` | Dataset designed to handle Delta Lake Tables and their CRUD-style operations, including `update`, `merge` and `delete` | `kedro.extras.datasets.spark`  |

## Bug fixes and other changes
* Fixed an issue where `kedro new --config config.yml` was ignoring the config file when `prompts.yml` didn't exist.
* Added documentation for `kedro viz --autoreload`.
* Added support for arbitrary backends (via importable module paths) that satisfy the `pickle` interface to `PickleDataSet`.
* Added support for `sum` syntax for connecting pipeline objects.
* Upgraded `pip-tools`, which is used by `kedro build-reqs`, to 6.4. This `pip-tools` version requires `pip>=21.2` while [adding support for `pip>=21.3`](https://github.com/jazzband/pip-tools/pull/1501). To upgrade `pip`, please refer to [their documentation](https://pip.pypa.io/en/stable/installing/#upgrading-pip).
* Relaxed the bounds on the `plotly` requirement for `plotly.PlotlyDataSet` and the `pyarrow` requirement for `pandas.ParquetDataSet`.
* `kedro pipeline package <pipeline>` now raises an error if the `<pipeline>` argument doesn't look like a valid Python module path (e.g. has `/` instead of `.`).
* Added new `overwrite` argument to `PartitionedDataSet` and `MatplotlibWriter` to enable deletion of existing partitions and plots on dataset `save`.
* `kedro pipeline pull` now works when the project requirements contains entries such as `-r`, `--extra-index-url` and local wheel files ([Issue #913](https://github.com/kedro-org/kedro/issues/913)).
* Fixed slow startup because of catalog processing by reducing the exponential growth of extra processing during `_FrozenDatasets` creations.
* Removed `.coveragerc` from the Kedro project template. `coverage` settings are now given in `pyproject.toml`.
* Fixed a bug where packaging or pulling a modular pipeline with the same name as the project's package name would throw an error (or silently pass without including the pipeline source code in the wheel file).
* Removed unintentional dependency on `git`.
* Fixed an issue where nested pipeline configuration was not included in the packaged pipeline.
* Deprecated the "Thanks for supporting contributions" section of release notes to simplify the contribution process; Kedro 0.17.6 is the last release that includes this. This process has been replaced with the [automatic GitHub feature](https://github.com/kedro-org/kedro/graphs/contributors).
* Fixed a bug where the version on the tracking datasets didn't match the session id and the versions of regular versioned datasets.
* Fixed an issue where datasets in `load_versions` that are not found in the data catalog would silently pass.
* Altered the string representation of nodes so that node inputs/outputs order is preserved rather than being alphabetically sorted.
* Update `APIDataSet` to accept `auth` through `credentials` and allow any iterable for `auth`.

## Upcoming deprecations for Kedro 0.18.0
* `kedro.extras.decorators` and `kedro.pipeline.decorators` are being deprecated in favour of Hooks.
* `kedro.extras.transformers` and `kedro.io.transformers` are being deprecated in favour of Hooks.
* The `--parallel` flag on `kedro run` is being removed in favour of `--runner=ParallelRunner`. The `-p` flag will change to be an alias for `--pipeline`.
* `kedro.io.DataCatalogWithDefault` is being deprecated, to be removed entirely in 0.18.0.

## Thanks for supporting contributions
[Deepyaman Datta](https://github.com/deepyaman),
[Brites](https://github.com/brites101),
[Manish Swami](https://github.com/ManishS6),
[Avaneesh Yembadi](https://github.com/avan-sh),
[Zain Patel](https://github.com/mzjp2),
[Simon Brugman](https://github.com/sbrugman),
[Kiyo Kunii](https://github.com/921kiyo),
[Benjamin Levy](https://github.com/BenjaminLevyQB),
[Louis de Charsonville](https://github.com/louisdecharson),
[Simon Picard](https://github.com/simonpicard)

# Release 0.17.5

## Major features and improvements
* Added new CLI group `registry`, with the associated commands `kedro registry list` and `kedro registry describe`, to replace `kedro pipeline list` and `kedro pipeline describe`.
* Added support for dependency management at a modular pipeline level. When a pipeline with `requirements.txt` is packaged, its dependencies are embedded in the modular pipeline wheel file. Upon pulling the pipeline, Kedro will append dependencies to the project's `requirements.in`. More information is available in [our documentation](https://docs.kedro.org/en/0.17.5/06_nodes_and_pipelines/03_modular_pipelines.html).
* Added support for bulk packaging/pulling modular pipelines using `kedro pipeline package/pull --all` and `pyproject.toml`.
* Removed `cli.py` from the Kedro project template. By default all CLI commands, including `kedro run`, are now defined on the Kedro framework side. These can be overridden in turn by a plugin or a `cli.py` file in your project. A packaged Kedro project will respect the same hierarchy when executed with `python -m my_package`.
* Removed `.ipython/profile_default/startup/` from the Kedro project template in favour of `.ipython/profile_default/ipython_config.py` and the `kedro.extras.extensions.ipython`.
* Added support for `dill` backend to `PickleDataSet`.
* Imports are now refactored at `kedro pipeline package` and `kedro pipeline pull` time, so that _aliasing_ a modular pipeline doesn't break it.
* Added the following new datasets to support basic Experiment Tracking:

| Type                      | Description                                              | Location                         |
| ------------------------- | -------------------------------------------------------- | -------------------------------- |
| `tracking.MetricsDataSet` | Dataset to track numeric metrics for experiment tracking | `kedro.extras.datasets.tracking` |
| `tracking.JSONDataSet`    | Dataset to track data for experiment tracking            | `kedro.extras.datasets.tracking` |

## Bug fixes and other changes
* Bumped minimum required `fsspec` version to 2021.04.
* Fixed the `kedro install` and `kedro build-reqs` flows when uninstalled dependencies are present in a project's `settings.py`, `context.py` or `hooks.py` ([Issue #829](https://github.com/kedro-org/kedro/issues/829)).
* Imports are now refactored at `kedro pipeline package` and `kedro pipeline pull` time, so that _aliasing_ a modular pipeline doesn't break it.

## Minor breaking changes to the API
* Pinned `dynaconf` to `<3.1.6` because the method signature for `_validate_items` changed which is used in Kedro.

## Upcoming deprecations for Kedro 0.18.0
* `kedro pipeline list` and `kedro pipeline describe` are being deprecated in favour of new commands `kedro registry list ` and `kedro registry describe`.
* `kedro install` is being deprecated in favour of using `pip install -r src/requirements.txt` to install project dependencies.

## Thanks for supporting contributions
[Moussa Taifi](https://github.com/moutai),
[Deepyaman Datta](https://github.com/deepyaman)

# Release 0.17.4

## Major features and improvements
* Added the following new datasets:

| Type                   | Description                                                 | Location                       |
| ---------------------- | ----------------------------------------------------------- | ------------------------------ |
| `plotly.PlotlyDataSet` | Works with plotly graph object Figures (saves as json file) | `kedro.extras.datasets.plotly` |

## Bug fixes and other changes
* Defined our set of Kedro Principles! Have a read through [our docs](https://docs.kedro.org/en/0.17.4/12_faq/03_kedro_principles.html).
* `ConfigLoader.get()` now raises a `BadConfigException`, with a more helpful error message, if a configuration file cannot be loaded (for instance due to wrong syntax or poor formatting).
* `run_id` now defaults to `save_version` when `after_catalog_created` is called, similarly to what happens during a `kedro run`.
* Fixed a bug where `kedro ipython` and `kedro jupyter notebook` didn't work if the `PYTHONPATH` was already set.
* Update the IPython extension to allow passing `env` and `extra_params` to `reload_kedro`  similar to how the IPython script works.
* `kedro info` now outputs if a plugin has any `hooks` or `cli_hooks` implemented.
* `PartitionedDataSet` now supports lazily materializing data on save.
* `kedro pipeline describe` now defaults to the `__default__` pipeline when no pipeline name is provided and also shows the namespace the nodes belong to.
* Fixed an issue where spark.SparkDataSet with enabled versioning would throw a VersionNotFoundError when using databricks-connect from a remote machine and saving to dbfs filesystem.
* `EmailMessageDataSet` added to doctree.
* When node inputs do not pass validation, the error message is now shown as the most recent exception in the traceback ([Issue #761](https://github.com/kedro-org/kedro/issues/761)).
* `kedro pipeline package` now only packages the parameter file that exactly matches the pipeline name specified and the parameter files in a directory with the pipeline name.
* Extended support to newer versions of third-party dependencies ([Issue #735](https://github.com/kedro-org/kedro/issues/735)).
* Ensured consistent references to `model input` tables in accordance with our Data Engineering convention.
* Changed behaviour where `kedro pipeline package` takes the pipeline package version, rather than the kedro package version. If the pipeline package version is not present, then the package version is used.
* Launched [GitHub Discussions](https://github.com/kedro-org/kedro/discussions/) and [Kedro Discord Server](https://discord.gg/akJDeVaxnB)
* Improved error message when versioning is enabled for a dataset previously saved as non-versioned ([Issue #625](https://github.com/kedro-org/kedro/issues/625)).

## Minor breaking changes to the API

## Upcoming deprecations for Kedro 0.18.0

## Thanks for supporting contributions
[Lou Kratz](https://github.com/lou-k),
[Lucas Jamar](https://github.com/lucasjamar)

# Release 0.17.3

## Major features and improvements
* Kedro plugins can now override built-in CLI commands.
* Added a `before_command_run` hook for plugins to add extra behaviour before Kedro CLI commands run.
* `pipelines` from `pipeline_registry.py` and `register_pipeline` hooks are now loaded lazily when they are first accessed, not on startup:

    ```python
    from kedro.framework.project import pipelines

    print(pipelines["__default__"])  # pipeline loading is only triggered here
    ```

## Bug fixes and other changes
* `TemplatedConfigLoader` now correctly inserts default values when no globals are supplied.
* Fixed a bug where the `KEDRO_ENV` environment variable had no effect on instantiating the `context` variable in an iPython session or a Jupyter notebook.
* Plugins with empty CLI groups are no longer displayed in the Kedro CLI help screen.
* Duplicate commands will no longer appear twice in the Kedro CLI help screen.
* CLI commands from sources with the same name will show under one list in the help screen.
* The setup of a Kedro project, including adding src to path and configuring settings, is now handled via the `bootstrap_project` method.
* `configure_project` is invoked if a `package_name` is supplied to `KedroSession.create`. This is added for backward-compatibility purpose to support a workflow that creates `Session` manually. It will be removed in `0.18.0`.
* Stopped swallowing up all `ModuleNotFoundError` if `register_pipelines` not found, so that a more helpful error message will appear when a dependency is missing, e.g. [Issue #722](https://github.com/kedro-org/kedro/issues/722).
* When `kedro new` is invoked using a configuration yaml file, `output_dir` is no longer a required key; by default the current working directory will be used.
* When `kedro new` is invoked using a configuration yaml file, the appropriate `prompts.yml` file is now used for validating the provided configuration. Previously, validation was always performed against the kedro project template `prompts.yml` file.
* When a relative path to a starter template is provided, `kedro new` now generates user prompts to obtain configuration rather than supplying empty configuration.
* Fixed error when using starters on Windows with Python 3.7 (Issue [#722](https://github.com/kedro-org/kedro/issues/722)).
* Fixed decoding error of config files that contain accented characters by opening them for reading in UTF-8.
* Fixed an issue where `after_dataset_loaded` run would finish before a dataset is actually loaded when using `--async` flag.

## Upcoming deprecations for Kedro 0.18.0

* `kedro.versioning.journal.Journal` will be removed.
* The following properties on `kedro.framework.context.KedroContext` will be removed:
  * `io` in favour of `KedroContext.catalog`
  * `pipeline` (equivalent to `pipelines["__default__"]`)
  * `pipelines` in favour of `kedro.framework.project.pipelines`

# Release 0.17.2

## Major features and improvements
* Added support for `compress_pickle` backend to `PickleDataSet`.
* Enabled loading pipelines without creating a `KedroContext` instance:

    ```python
    from kedro.framework.project import pipelines

    print(pipelines)
    ```

* Projects generated with kedro>=0.17.2:
  - should define pipelines in `pipeline_registry.py` rather than `hooks.py`.
  - when run as a package, will behave the same as `kedro run`

## Bug fixes and other changes
* If `settings.py` is not importable, the errors will be surfaced earlier in the process, rather than at runtime.

## Minor breaking changes to the API
* `kedro pipeline list` and `kedro pipeline describe` no longer accept redundant `--env` parameter.
* `from kedro.framework.cli.cli import cli` no longer includes the `new` and `starter` commands.

## Upcoming deprecations for Kedro 0.18.0

* `kedro.framework.context.KedroContext.run` will be removed in release 0.18.0.

## Thanks for supporting contributions
[Sasaki Takeru](https://github.com/takeru)

# Release 0.17.1

## Major features and improvements
* Added `env` and `extra_params` to `reload_kedro()` line magic.
* Extended the `pipeline()` API to allow strings and sets of strings as `inputs` and `outputs`, to specify when a dataset name remains the same (not namespaced).
* Added the ability to add custom prompts with regexp validator for starters by repurposing `default_config.yml` as `prompts.yml`.
* Added the `env` and `extra_params` arguments to `register_config_loader` hook.
* Refactored the way `settings` are loaded. You will now be able to run:

    ```python
    from kedro.framework.project import settings

    print(settings.CONF_ROOT)
    ```

* Added a check on `kedro.runner.parallel_runner.ParallelRunner` which checks datasets for the `_SINGLE_PROCESS` attribute in the `_validate_catalog` method. If this attribute is set to `True` in an instance of a dataset (e.g. `SparkDataSet`), the `ParallelRunner` will raise an `AttributeError`.
* Any user-defined dataset that should not be used with `ParallelRunner` may now have the `_SINGLE_PROCESS` attribute set to `True`.

## Bug fixes and other changes
* The version of a packaged modular pipeline now defaults to the version of the project package.
* Added fix to prevent new lines being added to pandas CSV datasets.
* Fixed issue with loading a versioned `SparkDataSet` in the interactive workflow.
* Kedro CLI now checks `pyproject.toml` for a `tool.kedro` section before treating the project as a Kedro project.
* Added fix to `DataCatalog::shallow_copy` now it should copy layers.
* `kedro pipeline pull` now uses `pip download` for protocols that are not supported by `fsspec`.
* Cleaned up documentation to fix broken links and rewrite permanently redirected ones.
* Added a `jsonschema` schema definition for the Kedro 0.17 catalog.
* `kedro install` now waits on Windows until all the requirements are installed.
* Exposed `--to-outputs` option in the CLI, throughout the codebase, and as part of hooks specifications.
* Fixed a bug where `ParquetDataSet` wasn't creating parent directories on the fly.
* Updated documentation.

## Breaking changes to the API
* This release has broken the `kedro ipython` and `kedro jupyter` workflows. To fix this, follow the instructions in the migration guide below.
* You will also need to upgrade `kedro-viz` to 3.10.1 if you use the `%run_viz` line magic in Jupyter Notebook.

> *Note:* If you're using the `ipython` [extension](https://docs.kedro.org/en/0.17.1/11_tools_integration/02_ipython.html#ipython-extension) instead, you will not encounter this problem.

## Migration guide
You will have to update the file `<your_project>/.ipython/profile_default/startup/00-kedro-init.py` in order to make `kedro ipython` and/or `kedro jupyter` work. Add the following line before the `KedroSession` is created:

```python
configure_project(metadata.package_name)  # to add

session = KedroSession.create(metadata.package_name, path)
```

Make sure that the associated import is provided in the same place as others in the file:

```python
from kedro.framework.project import configure_project  # to add
from kedro.framework.session import KedroSession
```

## Thanks for supporting contributions
[Mariana Silva](https://github.com/marianansilva),
[Kiyohito Kunii](https://github.com/921kiyo),
[noklam](https://github.com/noklam),
[Ivan Doroshenko](https://github.com/imdoroshenko),
[Zain Patel](https://github.com/mzjp2),
[Deepyaman Datta](https://github.com/deepyaman),
[Sam Hiscox](https://github.com/samhiscoxqb),
[Pascal Brokmeier](https://github.com/pascalwhoop)

# Release 0.17.0

## Major features and improvements

* In a significant change, [we have introduced `KedroSession`](https://docs.kedro.org/en/0.17.0/04_kedro_project_setup/03_session.html) which is responsible for managing the lifecycle of a Kedro run.
* Created a new Kedro Starter: `kedro new --starter=mini-kedro`. It is possible to [use the DataCatalog as a standalone component](https://github.com/kedro-org/kedro-starters/tree/master/mini-kedro) in a Jupyter notebook and transition into the rest of the Kedro framework.
* Added `DatasetSpecs` with Hooks to run before and after datasets are loaded from/saved to the catalog.
* Added a command: `kedro catalog create`. For a registered pipeline, it creates a `<conf_root>/<env>/catalog/<pipeline_name>.yml` configuration file with `MemoryDataSet` datasets for each dataset that is missing from `DataCatalog`.
* Added `settings.py` and `pyproject.toml` (to replace `.kedro.yml`) for project configuration, in line with Python best practice.
* `ProjectContext` is no longer needed, unless for very complex customisations. `KedroContext`, `ProjectHooks` and `settings.py` together implement sensible default behaviour. As a result `context_path` is also now an _optional_ key in `pyproject.toml`.
* Removed `ProjectContext` from `src/<package_name>/run.py`.
* `TemplatedConfigLoader` now supports [Jinja2 template syntax](https://jinja.palletsprojects.com/en/2.11.x/templates/) alongside its original syntax.
* Made [registration Hooks](https://docs.kedro.org/en/0.17.0/07_extend_kedro/02_hooks.html#registration-hooks) mandatory, as the only way to customise the `ConfigLoader` or the `DataCatalog` used in a project. If no such Hook is provided in `src/<package_name>/hooks.py`, a `KedroContextError` is raised. There are sensible defaults defined in any project generated with Kedro >= 0.16.5.

## Bug fixes and other changes

* `ParallelRunner` no longer results in a run failure, when triggered from a notebook, if the run is started using `KedroSession` (`session.run()`).
* `before_node_run` can now overwrite node inputs by returning a dictionary with the corresponding updates.
* Added minimal, black-compatible flake8 configuration to the project template.
* Moved `isort` and `pytest` configuration from `<project_root>/setup.cfg` to `<project_root>/pyproject.toml`.
* Extra parameters are no longer incorrectly passed from `KedroSession` to `KedroContext`.
* Relaxed `pyspark` requirements to allow for installation of `pyspark` 3.0.
* Added a `--fs-args` option to the `kedro pipeline pull` command to specify configuration options for the `fsspec` filesystem arguments used when pulling modular pipelines from non-PyPI locations.
* Bumped maximum required `fsspec` version to 0.9.
* Bumped maximum supported `s3fs` version to 0.5 (`S3FileSystem` interface has changed since 0.4.1 version).

## Deprecations
* In Kedro 0.17.0 we have deleted the deprecated `kedro.cli` and `kedro.context` modules in favour of `kedro.framework.cli` and `kedro.framework.context` respectively.

## Other breaking changes to the API
* `kedro.io.DataCatalog.exists()` returns `False` when the dataset does not exist, as opposed to raising an exception.
* The pipeline-specific `catalog.yml` file is no longer automatically created for modular pipelines when running `kedro pipeline create`. Use `kedro catalog create` to replace this functionality.
* Removed `include_examples` prompt from `kedro new`. To generate boilerplate example code, you should use a Kedro starter.
* Changed the `--verbose` flag from a global command to a project-specific command flag (e.g `kedro --verbose new` becomes `kedro new --verbose`).
* Dropped support of the `dataset_credentials` key in credentials in `PartitionedDataSet`.
* `get_source_dir()` was removed from `kedro/framework/cli/utils.py`.
* Dropped support of `get_config`, `create_catalog`, `create_pipeline`, `template_version`, `project_name` and `project_path` keys by `get_project_context()` function (`kedro/framework/cli/cli.py`).
* `kedro new --starter` now defaults to fetching the starter template matching the installed Kedro version.
* Renamed `kedro_cli.py` to `cli.py` and moved it inside the Python package (`src/<package_name>/`), for a better packaging and deployment experience.
* Removed `.kedro.yml` from the project template and replaced it with `pyproject.toml`.
* Removed `KEDRO_CONFIGS` constant (previously residing in `kedro.framework.context.context`).
* Modified `kedro pipeline create` CLI command to add a boilerplate parameter config file in `conf/<env>/parameters/<pipeline_name>.yml` instead of `conf/<env>/pipelines/<pipeline_name>/parameters.yml`. CLI commands `kedro pipeline delete` / `package` / `pull` were updated accordingly.
* Removed `get_static_project_data` from `kedro.framework.context`.
* Removed `KedroContext.static_data`.
* The `KedroContext` constructor now takes `package_name` as first argument.
* Replaced `context` property on `KedroSession` with `load_context()` method.
* Renamed `_push_session` and `_pop_session` in `kedro.framework.session.session` to `_activate_session` and `_deactivate_session` respectively.
* Custom context class is set via `CONTEXT_CLASS` variable in `src/<your_project>/settings.py`.
* Removed `KedroContext.hooks` attribute. Instead, hooks should be registered in `src/<your_project>/settings.py` under the `HOOKS` key.
* Restricted names given to nodes to match the regex pattern `[\w\.-]+$`.
* Removed `KedroContext._create_config_loader()` and `KedroContext._create_data_catalog()`. They have been replaced by registration hooks, namely `register_config_loader()` and `register_catalog()` (see also [upcoming deprecations](#upcoming_deprecations_for_kedro_0.18.0)).


## Upcoming deprecations for Kedro 0.18.0

* `kedro.framework.context.load_context` will be removed in release 0.18.0.
* `kedro.framework.cli.get_project_context` will be removed in release 0.18.0.
* We've added a `DeprecationWarning` to the decorator API for both `node` and `pipeline`. These will be removed in release 0.18.0. Use Hooks to extend a node's behaviour instead.
* We've added a `DeprecationWarning` to the Transformers API when adding a transformer to the catalog. These will be removed in release 0.18.0. Use Hooks to customise the `load` and `save` methods.

## Thanks for supporting contributions
[Deepyaman Datta](https://github.com/deepyaman),
[Zach Schuster](https://github.com/zschuster)

## Migration guide from Kedro 0.16.* to 0.17.*

**Reminder:** Our documentation on [how to upgrade Kedro](https://docs.kedro.org/en/0.17.0/12_faq/01_faq.html#how-do-i-upgrade-kedro) covers a few key things to remember when updating any Kedro version.

The Kedro 0.17.0 release contains some breaking changes. If you update Kedro to 0.17.0 and then try to work with projects created against earlier versions of Kedro, you may encounter some issues when trying to run `kedro` commands in the terminal for that project. Here's a short guide to getting your projects running against the new version of Kedro.


>*Note*: As always, if you hit any problems, please check out our documentation:
>* [How can I find out more about Kedro?](https://docs.kedro.org/en/0.17.0/12_faq/01_faq.html#how-can-i-find-out-more-about-kedro)
>* [How can I get my questions answered?](https://docs.kedro.org/en/0.17.0/12_faq/01_faq.html#how-can-i-get-my-question-answered).

To get an existing Kedro project to work after you upgrade to Kedro 0.17.0, we recommend that you create a new project against Kedro 0.17.0 and move the code from your existing project into it. Let's go through the changes, but first, note that if you create a new Kedro project with Kedro 0.17.0 you will not be asked whether you want to include the boilerplate code for the Iris dataset example. We've removed this option (you should now use a Kedro starter if you want to create a project that is pre-populated with code).

To create a new, blank Kedro 0.17.0 project to drop your existing code into, you can create one, as always, with `kedro new`. We also recommend creating a new virtual environment for your new project, or you might run into conflicts with existing dependencies.

* **Update `pyproject.toml`**: Copy the following three keys from the `.kedro.yml` of your existing Kedro project into the `pyproject.toml` file of your new Kedro 0.17.0 project:


    ```toml
    [tools.kedro]
    package_name = "<package_name>"
    project_name = "<project_name>"
    project_version = "0.17.0"
    ```

Check your source directory. If you defined a different source directory (`source_dir`), make sure you also move that to `pyproject.toml`.


* **Copy files from your existing project**:

  + Copy subfolders of `project/src/project_name/pipelines` from existing to new project
  + Copy subfolders of `project/src/test/pipelines` from existing to new project
  + Copy the requirements your project needs into `requirements.txt` and/or `requirements.in`.
  + Copy your project configuration from the `conf` folder. Take note of the new locations needed for modular pipeline configuration (move it from `conf/<env>/pipeline_name/catalog.yml` to `conf/<env>/catalog/pipeline_name.yml` and likewise for `parameters.yml`).
  + Copy from the `data/` folder of your existing project, if needed, into the same location in your new project.
  + Copy any Hooks from `src/<package_name>/hooks.py`.

* **Update your new project's README and docs as necessary**.

* **Update `settings.py`**: For example, if you specified additional Hook implementations in `hooks`, or listed plugins under `disable_hooks_by_plugin` in your `.kedro.yml`, you will need to move them to `settings.py` accordingly:

    ```python
    from <package_name>.hooks import MyCustomHooks, ProjectHooks

    HOOKS = (ProjectHooks(), MyCustomHooks())

    DISABLE_HOOKS_FOR_PLUGINS = ("my_plugin1",)
    ```

* **Migration for `node` names**. From 0.17.0 the only allowed characters for node names are letters, digits, hyphens, underscores and/or fullstops. If you have previously defined node names that have special characters, spaces or other characters that are no longer permitted, you will need to rename those nodes.

* **Copy changes to `kedro_cli.py`**. If you previously customised the `kedro run` command or added more CLI commands to your `kedro_cli.py`, you should move them into `<project_root>/src/<package_name>/cli.py`. Note, however, that the new way to run a Kedro pipeline is via a `KedroSession`, rather than using the `KedroContext`:

    ```python
    with KedroSession.create(package_name=...) as session:
        session.run()
    ```

* **Copy changes made to `ConfigLoader`**. If you have defined a custom class, such as `TemplatedConfigLoader`, by overriding `ProjectContext._create_config_loader`, you should move the contents of the function in `src/<package_name>/hooks.py`, under `register_config_loader`.

* **Copy changes made to `DataCatalog`**. Likewise, if you have `DataCatalog` defined with `ProjectContext._create_catalog`, you should copy-paste the contents into `register_catalog`.

* **Optional**: If you have plugins such as [Kedro-Viz](https://github.com/kedro-org/kedro-viz) installed, it's likely that Kedro 0.17.0 won't work with their older versions, so please either upgrade to the plugin's newest version or follow their migration guides.

# Release 0.16.6

## Major features and improvements

* Added documentation with a focus on single machine and distributed environment deployment; the series includes Docker, Argo, Prefect, Kubeflow, AWS Batch, AWS Sagemaker and extends our section on Databricks.
* Added [kedro-starter-spaceflights](https://github.com/kedro-org/kedro-starter-spaceflights/) alias for generating a project: `kedro new --starter spaceflights`.

## Bug fixes and other changes
* Fixed `TypeError` when converting dict inputs to a node made from a wrapped `partial` function.
* `PartitionedDataSet` improvements:
  - Supported passing arguments to the underlying filesystem.
* Improved handling of non-ASCII word characters in dataset names.
  - For example, a dataset named `jalapeño` will be accessible as `DataCatalog.datasets.jalapeño` rather than `DataCatalog.datasets.jalape__o`.
* Fixed `kedro install` for an Anaconda environment defined in `environment.yml`.
* Fixed backwards compatibility with templates generated with older Kedro versions <0.16.5. No longer need to update `.kedro.yml` to use `kedro lint` and `kedro jupyter notebook convert`.
* Improved documentation.
* Added documentation using MinIO with Kedro.
* Improved error messages for incorrect parameters passed into a node.
* Fixed issue with saving a `TensorFlowModelDataset` in the HDF5 format with versioning enabled.
* Added missing `run_result` argument in `after_pipeline_run` Hooks spec.
* Fixed a bug in IPython script that was causing context hooks to be registered twice. To apply this fix to a project generated with an older Kedro version, apply the same changes made in [this PR](https://github.com/kedro-org/kedro-starter-pandas-iris/pull/16) to your `00-kedro-init.py` file.
* Improved documentation.

## Breaking changes to the API

## Thanks for supporting contributions
[Deepyaman Datta](https://github.com/deepyaman), [Bhavya Merchant](https://github.com/bnmerchant), [Lovkush Agarwal](https://github.com/Lovkush-A), [Varun Krishna S](https://github.com/vhawk19), [Sebastian Bertoli](https://github.com/sebastianbertoli), [noklam](https://github.com/noklam), [Daniel Petti](https://github.com/djpetti), [Waylon Walker](https://github.com/waylonwalker), [Saran Balaji C](https://github.com/csaranbalaji)

# Release 0.16.5

## Major features and improvements
* Added the following new datasets.

| Type                        | Description                                                                                             | Location                      |
| --------------------------- | ------------------------------------------------------------------------------------------------------- | ----------------------------- |
| `email.EmailMessageDataSet` | Manage email messages using [the Python standard library](https://docs.python.org/3/library/email.html) | `kedro.extras.datasets.email` |

* Added support for `pyproject.toml` to configure Kedro. `pyproject.toml` is used if `.kedro.yml` doesn't exist (Kedro configuration should be under `[tool.kedro]` section).
* Projects created with this version will have no `pipeline.py`, having been replaced by `hooks.py`.
* Added a set of registration hooks, as the new way of registering library components with a Kedro project:
    * `register_pipelines()`, to replace `_get_pipelines()`
    * `register_config_loader()`, to replace `_create_config_loader()`
    * `register_catalog()`, to replace `_create_catalog()`
These can be defined in `src/<python_package>/hooks.py` and added to `.kedro.yml` (or `pyproject.toml`). The order of execution is: plugin hooks, `.kedro.yml` hooks, hooks in `ProjectContext.hooks`.
* Added ability to disable auto-registered Hooks using `.kedro.yml` (or `pyproject.toml`) configuration file.

## Bug fixes and other changes
* Added option to run asynchronously via the Kedro CLI.
* Absorbed `.isort.cfg` settings into `setup.cfg`.
* Packaging a modular pipeline raises an error if the pipeline directory is empty or non-existent.

## Breaking changes to the API
* `project_name`, `project_version` and `package_name` now have to be defined in `.kedro.yml` for projects using Kedro 0.16.5+.

## Migration Guide
This release has accidentally broken the usage of `kedro lint` and `kedro jupyter notebook convert` on a project template generated with previous versions of Kedro (<=0.16.4). To amend this, please either upgrade to `kedro==0.16.6` or update `.kedro.yml` within your project root directory to include the following keys:

```yaml
project_name: "<your_project_name>"
project_version: "<kedro_version_of_the_project>"
package_name: "<your_package_name>"
```

## Thanks for supporting contributions
[Deepyaman Datta](https://github.com/deepyaman), [Bas Nijholt](https://github.com/basnijholt), [Sebastian Bertoli](https://github.com/sebastianbertoli)

# Release 0.16.4

## Major features and improvements
* Fixed a bug for using `ParallelRunner` on Windows.
* Enabled auto-discovery of hooks implementations coming from installed plugins.

## Bug fixes and other changes
* Fixed a bug for using `ParallelRunner` on Windows.
* Modified `GBQTableDataSet` to load customized results using customized queries from Google Big Query tables.
* Documentation improvements.

## Breaking changes to the API

## Thanks for supporting contributions
[Ajay Bisht](https://github.com/ajb7), [Vijay Sajjanar](https://github.com/vjkr), [Deepyaman Datta](https://github.com/deepyaman), [Sebastian Bertoli](https://github.com/sebastianbertoli), [Shahil Mawjee](https://github.com/s-mawjee), [Louis Guitton](https://github.com/louisguitton), [Emanuel Ferm](https://github.com/eferm)

# Release 0.16.3

## Major features and improvements
* Added the `kedro pipeline pull` CLI command to extract a packaged modular pipeline, and place the contents in a Kedro project.
* Added the `--version` option to `kedro pipeline package` to allow specifying alternative versions to package under.
* Added the `--starter` option to `kedro new` to create a new project from a local, remote or aliased starter template.
* Added the `kedro starter list` CLI command to list all starter templates that can be used to bootstrap a new Kedro project.
* Added the following new datasets.

| Type               | Description                                                                                           | Location                     |
| ------------------ | ----------------------------------------------------------------------------------------------------- | ---------------------------- |
| `json.JSONDataSet` | Work with JSON files using [the Python standard library](https://docs.python.org/3/library/json.html) | `kedro.extras.datasets.json` |

## Bug fixes and other changes
* Removed `/src/nodes` directory from the project template and made `kedro jupyter convert` create it on the fly if necessary.
* Fixed a bug in `MatplotlibWriter` which prevented saving lists and dictionaries of plots locally on Windows.
* Closed all pyplot windows after saving in `MatplotlibWriter`.
* Documentation improvements:
  - Added [kedro-wings](https://github.com/tamsanh/kedro-wings) and [kedro-great](https://github.com/tamsanh/kedro-great) to the list of community plugins.
* Fixed broken versioning for Windows paths.
* Fixed `DataSet` string representation for falsy values.
* Improved the error message when duplicate nodes are passed to the `Pipeline` initializer.
* Fixed a bug where `kedro docs` would fail because the built docs were located in a different directory.
* Fixed a bug where `ParallelRunner` would fail on Windows machines whose reported CPU count exceeded 61.
* Fixed an issue with saving TensorFlow model to `h5` file on Windows.
* Added a `json` parameter to `APIDataSet` for the convenience of generating requests with JSON bodies.
* Fixed dependencies for `SparkDataSet` to include spark.

## Breaking changes to the API

## Thanks for supporting contributions
[Deepyaman Datta](https://github.com/deepyaman), [Tam-Sanh Nguyen](https://github.com/tamsanh), [DataEngineerOne](http://youtube.com/DataEngineerOne)

# Release 0.16.2

## Major features and improvements
* Added the following new datasets.

| Type                                | Description                                                                                                          | Location                           |
| ----------------------------------- | -------------------------------------------------------------------------------------------------------------------- | ---------------------------------- |
| `pandas.AppendableExcelDataSet`     | Work with `Excel` files opened in append mode                                                                        | `kedro.extras.datasets.pandas`     |
| `tensorflow.TensorFlowModelDataset` | Work with `TensorFlow` models using [TensorFlow 2.X](https://www.tensorflow.org/api_docs/python/tf/keras/Model#save) | `kedro.extras.datasets.tensorflow` |
| `holoviews.HoloviewsWriter`         | Work with `Holoviews` objects (saves as image file)                                                                  | `kedro.extras.datasets.holoviews`  |

* `kedro install` will now compile project dependencies (by running `kedro build-reqs` behind the scenes) before the installation if the `src/requirements.in` file doesn't exist.
* Added `only_nodes_with_namespace` in `Pipeline` class to filter only nodes with a specified namespace.
* Added the `kedro pipeline delete` command to help delete unwanted or unused pipelines (it won't remove references to the pipeline in your `create_pipelines()` code).
* Added the `kedro pipeline package` command to help package up a modular pipeline. It will bundle up the pipeline source code, tests, and parameters configuration into a .whl file.

## Bug fixes and other changes
* `DataCatalog` improvements:
  - Introduced regex filtering to the `DataCatalog.list()` method.
  - Non-alphanumeric characters (except underscore) in dataset name are replaced with `__` in `DataCatalog.datasets`, for ease of access to transcoded datasets.
* Dataset improvements:
  - Improved initialization speed of `spark.SparkHiveDataSet`.
  - Improved S3 cache in `spark.SparkDataSet`.
  - Added support of options for building `pyarrow` table in `pandas.ParquetDataSet`.
* `kedro build-reqs` CLI command improvements:
  - `kedro build-reqs` is now called with `-q` option and will no longer print out compiled requirements to the console for security reasons.
  - All unrecognized CLI options in `kedro build-reqs` command are now passed to [pip-compile](https://github.com/jazzband/pip-tools#example-usage-for-pip-compile) call (e.g. `kedro build-reqs --generate-hashes`).
* `kedro jupyter` CLI command improvements:
  - Improved error message when running `kedro jupyter notebook`, `kedro jupyter lab` or `kedro ipython` with Jupyter/IPython dependencies not being installed.
  - Fixed `%run_viz` line magic for showing kedro viz inside a Jupyter notebook. For the fix to be applied on existing Kedro project, please see the migration guide.
  - Fixed the bug in IPython startup script ([issue 298](https://github.com/kedro-org/kedro/issues/298)).
* Documentation improvements:
  - Updated community-generated content in FAQ.
  - Added [find-kedro](https://github.com/WaylonWalker/find-kedro) and [kedro-static-viz](https://github.com/WaylonWalker/kedro-static-viz) to the list of community plugins.
  - Add missing `pillow.ImageDataSet` entry to the documentation.

## Breaking changes to the API

### Migration guide from Kedro 0.16.1 to 0.16.2

#### Guide to apply the fix for `%run_viz` line magic in existing project

Even though this release ships a fix for project generated with `kedro==0.16.2`, after upgrading, you will still need to make a change in your existing project if it was generated with `kedro>=0.16.0,<=0.16.1` for the fix to take effect. Specifically, please change the content of your project's IPython init script located at `.ipython/profile_default/startup/00-kedro-init.py` with the content of [this file](https://github.com/kedro-org/kedro/blob/0.16.2/kedro/templates/project/%7B%7B%20cookiecutter.repo_name%20%7D%7D/.ipython/profile_default/startup/00-kedro-init.py). You will also need `kedro-viz>=3.3.1`.

## Thanks for supporting contributions
[Miguel Rodriguez Gutierrez](https://github.com/MigQ2), [Joel Schwarzmann](https://github.com/datajoely), [w0rdsm1th](https://github.com/w0rdsm1th), [Deepyaman Datta](https://github.com/deepyaman), [Tam-Sanh Nguyen](https://github.com/tamsanh), [Marcus Gawronsky](https://github.com/marcusinthesky)

# 0.16.1

## Major features and improvements

## Bug fixes and other changes
* Fixed deprecation warnings from `kedro.cli` and `kedro.context` when running `kedro jupyter notebook`.
* Fixed a bug where `catalog` and `context` were not available in Jupyter Lab and Notebook.
* Fixed a bug where `kedro build-reqs` would fail if you didn't have your project dependencies installed.

## Breaking changes to the API

## Thanks for supporting contributions

# 0.16.0

## Major features and improvements
### CLI
* Added new CLI commands (only available for the projects created using Kedro 0.16.0 or later):
  - `kedro catalog list` to list datasets in your catalog
  - `kedro pipeline list` to list pipelines
  - `kedro pipeline describe` to describe a specific pipeline
  - `kedro pipeline create` to create a modular pipeline
* Improved the CLI speed by up to 50%.
* Improved error handling when making a typo on the CLI. We now suggest some of the possible commands you meant to type, in `git`-style.

### Framework
* All modules in `kedro.cli` and `kedro.context` have been moved into `kedro.framework.cli` and `kedro.framework.context` respectively. `kedro.cli` and `kedro.context` will be removed in future releases.
* Added `Hooks`, which is a new mechanism for extending Kedro.
* Fixed `load_context` changing user's current working directory.
* Allowed the source directory to be configurable in `.kedro.yml`.
* Added the ability to specify nested parameter values inside your node inputs, e.g. `node(func, "params:a.b", None)`
### DataSets
* Added the following new datasets.

| Type                       | Description                                 | Location                          |
| -------------------------- | ------------------------------------------- | --------------------------------- |
| `pillow.ImageDataSet`      | Work with image files using `Pillow`        | `kedro.extras.datasets.pillow`    |
| `geopandas.GeoJSONDataSet` | Work with geospatial data using `GeoPandas` | `kedro.extras.datasets.geopandas` |
| `api.APIDataSet`           | Work with data from HTTP(S) API requests    | `kedro.extras.datasets.api`       |

* Added `joblib` backend support to `pickle.PickleDataSet`.
* Added versioning support to `MatplotlibWriter` dataset.
* Added the ability to install dependencies for a given dataset with more granularity, e.g. `pip install "kedro[pandas.ParquetDataSet]"`.
* Added the ability to specify extra arguments, e.g. `encoding` or `compression`, for `fsspec.spec.AbstractFileSystem.open()` calls when loading/saving a dataset. See Example 3 under [docs](https://docs.kedro.org/en/0.16.0/04_user_guide/04_data_catalog.html#use-the-data-catalog-with-the-yaml-api).

### Other
* Added `namespace` property on ``Node``, related to the modular pipeline where the node belongs.
* Added an option to enable asynchronous loading inputs and saving outputs in both `SequentialRunner(is_async=True)` and `ParallelRunner(is_async=True)` class.
* Added `MemoryProfiler` transformer.
* Removed the requirement to have all dependencies for a dataset module to use only a subset of the datasets within.
* Added support for `pandas>=1.0`.
* Enabled Python 3.8 compatibility. _Please note that a Spark workflow may be unreliable for this Python version as `pyspark` is not fully-compatible with 3.8 yet._
* Renamed "features" layer to "feature" layer to be consistent with (most) other layers and the [relevant FAQ](https://docs.kedro.org/en/0.16.0/06_resources/01_faq.html#what-is-data-engineering-convention).

## Bug fixes and other changes
* Fixed a bug where a new version created mid-run by an external system caused inconsistencies in the load versions used in the current run.
* Documentation improvements
  * Added instruction in the documentation on how to create a custom runner).
  * Updated contribution process in `CONTRIBUTING.md` - added Developer Workflow.
  * Documented installation of development version of Kedro in the [FAQ section](https://docs.kedro.org/en/0.16.0/06_resources/01_faq.html#how-can-i-use-development-version-of-kedro).
  * Added missing `_exists` method to `MyOwnDataSet` example in 04_user_guide/08_advanced_io.
* Fixed a bug where `PartitionedDataSet` and `IncrementalDataSet` were not working with `s3a` or `s3n` protocol.
* Added ability to read partitioned parquet file from a directory in `pandas.ParquetDataSet`.
* Replaced `functools.lru_cache` with `cachetools.cachedmethod` in `PartitionedDataSet` and `IncrementalDataSet` for per-instance cache invalidation.
* Implemented custom glob function for `SparkDataSet` when running on Databricks.
* Fixed a bug in `SparkDataSet` not allowing for loading data from DBFS in a Windows machine using Databricks-connect.
* Improved the error message for `DataSetNotFoundError` to suggest possible dataset names user meant to type.
* Added the option for contributors to run Kedro tests locally without Spark installation with `make test-no-spark`.
* Added option to lint the project without applying the formatting changes (`kedro lint --check-only`).

## Breaking changes to the API
### Datasets
* Deleted obsolete datasets from `kedro.io`.
* Deleted `kedro.contrib` and `extras` folders.
* Deleted obsolete `CSVBlobDataSet` and `JSONBlobDataSet` dataset types.
* Made `invalidate_cache` method on datasets private.
* `get_last_load_version` and `get_last_save_version` methods are no longer available on `AbstractDataSet`.
* `get_last_load_version` and `get_last_save_version` have been renamed to `resolve_load_version` and `resolve_save_version` on ``AbstractVersionedDataSet``, the results of which are cached.
* The `release()` method on datasets extending ``AbstractVersionedDataSet`` clears the cached load and save version. All custom datasets must call `super()._release()` inside `_release()`.
* ``TextDataSet`` no longer has `load_args` and `save_args`. These can instead be specified under `open_args_load` or `open_args_save` in `fs_args`.
* `PartitionedDataSet` and `IncrementalDataSet` method `invalidate_cache` was made private: `_invalidate_caches`.

### Other
* Removed `KEDRO_ENV_VAR` from `kedro.context` to speed up the CLI run time.
* `Pipeline.name` has been removed in favour of `Pipeline.tag()`.
* Dropped `Pipeline.transform()` in favour of `kedro.pipeline.modular_pipeline.pipeline()` helper function.
* Made constant `PARAMETER_KEYWORDS` private, and moved it from `kedro.pipeline.pipeline` to `kedro.pipeline.modular_pipeline`.
* Layers are no longer part of the dataset object, as they've moved to the `DataCatalog`.
* Python 3.5 is no longer supported by the current and all future versions of Kedro.

### Migration guide from Kedro 0.15.* to 0.16.*

#### General Migration

**reminder** [How do I upgrade Kedro](https://docs.kedro.org/en/0.16.0/06_resources/01_faq.html#how-do-i-upgrade-kedro) covers a few key things to remember when updating any kedro version.

#### Migration for datasets

Since all the datasets (from `kedro.io` and `kedro.contrib.io`) were moved to `kedro/extras/datasets` you must update the type of all datasets in `<project>/conf/base/catalog.yml` file.
Here how it should be changed: `type: <SomeDataSet>` -> `type: <subfolder of kedro/extras/datasets>.<SomeDataSet>` (e.g. `type: CSVDataSet` -> `type: pandas.CSVDataSet`).

In addition, all the specific datasets like `CSVLocalDataSet`, `CSVS3DataSet` etc. were deprecated. Instead, you must use generalized datasets like `CSVDataSet`.
E.g. `type: CSVS3DataSet` -> `type: pandas.CSVDataSet`.

> Note: No changes required if you are using your custom dataset.

#### Migration for Pipeline.transform()
`Pipeline.transform()` has been dropped in favour of the `pipeline()` constructor. The following changes apply:
- Remember to import `from kedro.pipeline import pipeline`
- The `prefix` argument has been renamed to `namespace`
- And `datasets` has been broken down into more granular arguments:
  - `inputs`: Independent inputs to the pipeline
  - `outputs`: Any output created in the pipeline, whether an intermediary dataset or a leaf output
  - `parameters`: `params:...` or `parameters`

As an example, code that used to look like this with the `Pipeline.transform()` constructor:
```python
result = my_pipeline.transform(
    datasets={"input": "new_input", "output": "new_output", "params:x": "params:y"},
    prefix="pre",
)
```

When used with the new `pipeline()` constructor, becomes:
```python
from kedro.pipeline import pipeline

result = pipeline(
    my_pipeline,
    inputs={"input": "new_input"},
    outputs={"output": "new_output"},
    parameters={"params:x": "params:y"},
    namespace="pre",
)
```

#### Migration for decorators, color logger, transformers etc.
Since some modules were moved to other locations you need to update import paths appropriately.
You can find the list of moved files in the [`0.15.6` release notes](https://github.com/kedro-org/kedro/releases/tag/0.15.6) under the section titled `Files with a new location`.

#### Migration for CLI and KEDRO_ENV environment variable
> Note: If you haven't made significant changes to your `kedro_cli.py`, it may be easier to simply copy the updated `kedro_cli.py` `.ipython/profile_default/startup/00-kedro-init.py` and from GitHub or a newly generated project into your old project.

* We've removed `KEDRO_ENV_VAR` from `kedro.context`. To get your existing project template working, you'll need to remove all instances of `KEDRO_ENV_VAR` from your project template:
  - From the imports in `kedro_cli.py` and `.ipython/profile_default/startup/00-kedro-init.py`: `from kedro.context import KEDRO_ENV_VAR, load_context` -> `from kedro.framework.context import load_context`
  - Remove the `envvar=KEDRO_ENV_VAR` line from the click options in `run`, `jupyter_notebook` and `jupyter_lab` in `kedro_cli.py`
  - Replace `KEDRO_ENV_VAR` with `"KEDRO_ENV"` in `_build_jupyter_env`
  - Replace `context = load_context(path, env=os.getenv(KEDRO_ENV_VAR))` with `context = load_context(path)` in `.ipython/profile_default/startup/00-kedro-init.py`

 #### Migration for `kedro build-reqs`

 We have upgraded `pip-tools` which is used by `kedro build-reqs` to 5.x. This `pip-tools` version requires `pip>=20.0`. To upgrade `pip`, please refer to [their documentation](https://pip.pypa.io/en/stable/installing/#upgrading-pip).

## Thanks for supporting contributions
[@foolsgold](https://github.com/foolsgold), [Mani Sarkar](https://github.com/neomatrix369), [Priyanka Shanbhag](https://github.com/priyanka1414), [Luis Blanche](https://github.com/LuisBlanche), [Deepyaman Datta](https://github.com/deepyaman), [Antony Milne](https://github.com/AntonyMilneQB), [Panos Psimatikas](https://github.com/ppsimatikas), [Tam-Sanh Nguyen](https://github.com/tamsanh), [Tomasz Kaczmarczyk](https://github.com/TomaszKaczmarczyk), [Kody Fischer](https://github.com/Klio-Foxtrot187), [Waylon Walker](https://github.com/waylonwalker)

# 0.15.9

## Major features and improvements

## Bug fixes and other changes

* Pinned `fsspec>=0.5.1, <0.7.0` and `s3fs>=0.3.0, <0.4.1` to fix incompatibility issues with their latest release.

## Breaking changes to the API

## Thanks for supporting contributions

# 0.15.8

## Major features and improvements

## Bug fixes and other changes

* Added the additional libraries to our `requirements.txt` so `pandas.CSVDataSet` class works out of box with `pip install kedro`.
* Added `pandas` to our `extra_requires` in `setup.py`.
* Improved the error message when dependencies of a `DataSet` class are missing.

## Breaking changes to the API

## Thanks for supporting contributions

# 0.15.7

## Major features and improvements

* Added in documentation on how to contribute a custom `AbstractDataSet` implementation.

## Bug fixes and other changes

* Fixed the link to the Kedro banner image in the documentation.

## Breaking changes to the API

## Thanks for supporting contributions

# 0.15.6

## Major features and improvements
> _TL;DR_ We're launching [`kedro.extras`](https://github.com/kedro-org/kedro/tree/master/extras), the new home for our revamped series of datasets, decorators and dataset transformers. The datasets in [`kedro.extras.datasets`](https://github.com/kedro-org/kedro/tree/master/extras/datasets) use [`fsspec`](https://filesystem-spec.readthedocs.io/en/latest/) to access a variety of data stores including local file systems, network file systems, cloud object stores (including S3 and GCP), and Hadoop, read more about this [**here**](https://docs.kedro.org/en/0.15.6/04_user_guide/04_data_catalog.html#specifying-the-location-of-the-dataset). The change will allow [#178](https://github.com/kedro-org/kedro/issues/178) to happen in the next major release of Kedro.

An example of this new system can be seen below, loading the CSV `SparkDataSet` from S3:

```yaml
weather:
  type: spark.SparkDataSet  # Observe the specified type, this  affects all datasets
  filepath: s3a://your_bucket/data/01_raw/weather*  # filepath uses fsspec to indicate the file storage system
  credentials: dev_s3
  file_format: csv
```

You can also load data incrementally whenever it is dumped into a directory with the extension to [`PartionedDataSet`](https://docs.kedro.org/en/0.15.6/04_user_guide/08_advanced_io.html#partitioned-dataset), a feature that allows you to load a directory of files. The [`IncrementalDataSet`](https://docs.kedro.org/en/0.15.6/04_user_guide/08_advanced_io.html#incremental-loads-with-incrementaldataset) stores the information about the last processed partition in a `checkpoint`, read more about this feature [**here**](https://docs.kedro.org/en/0.15.6/04_user_guide/08_advanced_io.html#incremental-loads-with-incrementaldataset).

### New features

* Added `layer` attribute for datasets in `kedro.extras.datasets` to specify the name of a layer according to [data engineering convention](https://docs.kedro.org/en/0.15.6/06_resources/01_faq.html#what-is-data-engineering-convention), this feature will be passed to [`kedro-viz`](https://github.com/kedro-org/kedro-viz) in future releases.
* Enabled loading a particular version of a dataset in Jupyter Notebooks and iPython, using `catalog.load("dataset_name", version="<2019-12-13T15.08.09.255Z>")`.
* Added property `run_id` on `ProjectContext`, used for versioning using the [`Journal`](https://docs.kedro.org/en/0.15.6/04_user_guide/13_journal.html). To customise your journal `run_id` you can override the private method `_get_run_id()`.
* Added the ability to install all optional kedro dependencies via `pip install "kedro[all]"`.
* Modified the `DataCatalog`'s load order for datasets, loading order is the following:
  - `kedro.io`
  - `kedro.extras.datasets`
  - Import path, specified in `type`
* Added an optional `copy_mode` flag to `CachedDataSet` and `MemoryDataSet` to specify (`deepcopy`, `copy` or `assign`) the copy mode to use when loading and saving.

### New Datasets

| Type                             | Description                                                                                                                                      | Location                            |
| -------------------------------- | ------------------------------------------------------------------------------------------------------------------------------------------------ | ----------------------------------- |
| `dask.ParquetDataSet`            | Handles parquet datasets using Dask                                                                                                              | `kedro.extras.datasets.dask`        |
| `pickle.PickleDataSet`           | Work with Pickle files using [`fsspec`](https://filesystem-spec.readthedocs.io/en/latest/) to communicate with the underlying filesystem         | `kedro.extras.datasets.pickle`      |
| `pandas.CSVDataSet`              | Work with CSV files using [`fsspec`](https://filesystem-spec.readthedocs.io/en/latest/) to communicate with the underlying filesystem            | `kedro.extras.datasets.pandas`      |
| `pandas.TextDataSet`             | Work with text files using [`fsspec`](https://filesystem-spec.readthedocs.io/en/latest/) to communicate with the underlying filesystem           | `kedro.extras.datasets.pandas`      |
| `pandas.ExcelDataSet`            | Work with Excel files using [`fsspec`](https://filesystem-spec.readthedocs.io/en/latest/) to communicate with the underlying filesystem          | `kedro.extras.datasets.pandas`      |
| `pandas.HDFDataSet`              | Work with HDF using [`fsspec`](https://filesystem-spec.readthedocs.io/en/latest/) to communicate with the underlying filesystem                  | `kedro.extras.datasets.pandas`      |
| `yaml.YAMLDataSet`               | Work with YAML files using [`fsspec`](https://filesystem-spec.readthedocs.io/en/latest/) to communicate with the underlying filesystem           | `kedro.extras.datasets.yaml`        |
| `matplotlib.MatplotlibWriter`    | Save with Matplotlib images using [`fsspec`](https://filesystem-spec.readthedocs.io/en/latest/) to communicate with the underlying filesystem    | `kedro.extras.datasets.matplotlib`  |
| `networkx.NetworkXDataSet`       | Work with NetworkX files using [`fsspec`](https://filesystem-spec.readthedocs.io/en/latest/) to communicate with the underlying filesystem       | `kedro.extras.datasets.networkx`    |
| `biosequence.BioSequenceDataSet` | Work with bio-sequence objects using [`fsspec`](https://filesystem-spec.readthedocs.io/en/latest/) to communicate with the underlying filesystem | `kedro.extras.datasets.biosequence` |
| `pandas.GBQTableDataSet`         | Work with Google BigQuery                                                                                                                        | `kedro.extras.datasets.pandas`      |
| `pandas.FeatherDataSet`          | Work with feather files using [`fsspec`](https://filesystem-spec.readthedocs.io/en/latest/) to communicate with the underlying filesystem        | `kedro.extras.datasets.pandas`      |
| `IncrementalDataSet`             | Inherit from `PartitionedDataSet` and remembers the last processed partition                                                                     | `kedro.io`                          |

### Files with a new location

| Type                                                                 | New Location                                 |
| -------------------------------------------------------------------- | -------------------------------------------- |
| `JSONDataSet`                                                        | `kedro.extras.datasets.pandas`               |
| `CSVBlobDataSet`                                                     | `kedro.extras.datasets.pandas`               |
| `JSONBlobDataSet`                                                    | `kedro.extras.datasets.pandas`               |
| `SQLTableDataSet`                                                    | `kedro.extras.datasets.pandas`               |
| `SQLQueryDataSet`                                                    | `kedro.extras.datasets.pandas`               |
| `SparkDataSet`                                                       | `kedro.extras.datasets.spark`                |
| `SparkHiveDataSet`                                                   | `kedro.extras.datasets.spark`                |
| `SparkJDBCDataSet`                                                   | `kedro.extras.datasets.spark`                |
| `kedro/contrib/decorators/retry.py`                                  | `kedro/extras/decorators/retry_node.py`      |
| `kedro/contrib/decorators/memory_profiler.py`                        | `kedro/extras/decorators/memory_profiler.py` |
| `kedro/contrib/io/transformers/transformers.py`                      | `kedro/extras/transformers/time_profiler.py` |
| `kedro/contrib/colors/logging/color_logger.py`                       | `kedro/extras/logging/color_logger.py`       |
| `extras/ipython_loader.py`                                           | `tools/ipython/ipython_loader.py`            |
| `kedro/contrib/io/cached/cached_dataset.py`                          | `kedro/io/cached_dataset.py`                 |
| `kedro/contrib/io/catalog_with_default/data_catalog_with_default.py` | `kedro/io/data_catalog_with_default.py`      |
| `kedro/contrib/config/templated_config.py`                           | `kedro/config/templated_config.py`           |

## Upcoming deprecations

| Category                  | Type                                                           |
| ------------------------- | -------------------------------------------------------------- |
| **Datasets**              | `BioSequenceLocalDataSet`                                      |
|                           | `CSVGCSDataSet`                                                |
|                           | `CSVHTTPDataSet`                                               |
|                           | `CSVLocalDataSet`                                              |
|                           | `CSVS3DataSet`                                                 |
|                           | `ExcelLocalDataSet`                                            |
|                           | `FeatherLocalDataSet`                                          |
|                           | `JSONGCSDataSet`                                               |
|                           | `JSONLocalDataSet`                                             |
|                           | `HDFLocalDataSet`                                              |
|                           | `HDFS3DataSet`                                                 |
|                           | `kedro.contrib.io.cached.CachedDataSet`                        |
|                           | `kedro.contrib.io.catalog_with_default.DataCatalogWithDefault` |
|                           | `MatplotlibLocalWriter`                                        |
|                           | `MatplotlibS3Writer`                                           |
|                           | `NetworkXLocalDataSet`                                         |
|                           | `ParquetGCSDataSet`                                            |
|                           | `ParquetLocalDataSet`                                          |
|                           | `ParquetS3DataSet`                                             |
|                           | `PickleLocalDataSet`                                           |
|                           | `PickleS3DataSet`                                              |
|                           | `TextLocalDataSet`                                             |
|                           | `YAMLLocalDataSet`                                             |
| **Decorators**            | `kedro.contrib.decorators.memory_profiler`                     |
|                           | `kedro.contrib.decorators.retry`                               |
|                           | `kedro.contrib.decorators.pyspark.spark_to_pandas`             |
|                           | `kedro.contrib.decorators.pyspark.pandas_to_spark`             |
| **Transformers**          | `kedro.contrib.io.transformers.transformers`                   |
| **Configuration Loaders** | `kedro.contrib.config.TemplatedConfigLoader`                   |

## Bug fixes and other changes
* Added the option to set/overwrite params in `config.yaml` using YAML dict style instead of string CLI formatting only.
* Kedro CLI arguments `--node` and `--tag` support comma-separated values, alternative methods will be deprecated in future releases.
* Fixed a bug in the `invalidate_cache` method of `ParquetGCSDataSet` and `CSVGCSDataSet`.
* `--load-version` now won't break if version value contains a colon.
* Enabled running `node`s with duplicate inputs.
* Improved error message when empty credentials are passed into `SparkJDBCDataSet`.
* Fixed bug that caused an empty project to fail unexpectedly with ImportError in `template/.../pipeline.py`.
* Fixed bug related to saving dataframe with categorical variables in table mode using `HDFS3DataSet`.
* Fixed bug that caused unexpected behavior when using `from_nodes` and `to_nodes` in pipelines using transcoding.
* Credentials nested in the dataset config are now also resolved correctly.
* Bumped minimum required pandas version to 0.24.0 to make use of `pandas.DataFrame.to_numpy` (recommended alternative to `pandas.DataFrame.values`).
* Docs improvements.
* `Pipeline.transform` skips modifying node inputs/outputs containing `params:` or `parameters` keywords.
* Support for `dataset_credentials` key in the credentials for `PartitionedDataSet` is now deprecated. The dataset credentials should be specified explicitly inside the dataset config.
* Datasets can have a new `confirm` function which is called after a successful node function execution if the node contains `confirms` argument with such dataset name.
* Make the resume prompt on pipeline run failure use `--from-nodes` instead of `--from-inputs` to avoid unnecessarily re-running nodes that had already executed.
* When closed, Jupyter notebook kernels are automatically terminated after 30 seconds of inactivity by default. Use `--idle-timeout` option to update it.
* Added `kedro-viz` to the Kedro project template `requirements.txt` file.
* Removed the `results` and `references` folder from the project template.
* Updated contribution process in `CONTRIBUTING.md`.

## Breaking changes to the API
* Existing `MatplotlibWriter` dataset in `contrib` was renamed to `MatplotlibLocalWriter`.
* `kedro/contrib/io/matplotlib/matplotlib_writer.py` was renamed to `kedro/contrib/io/matplotlib/matplotlib_local_writer.py`.
* `kedro.contrib.io.bioinformatics.sequence_dataset.py` was renamed to `kedro.contrib.io.bioinformatics.biosequence_local_dataset.py`.

## Thanks for supporting contributions
[Andrii Ivaniuk](https://github.com/andrii-ivaniuk), [Jonas Kemper](https://github.com/jonasrk), [Yuhao Zhu](https://github.com/yhzqb), [Balazs Konig](https://github.com/BalazsKonigQB), [Pedro Abreu](https://github.com/PedroAbreuQB), [Tam-Sanh Nguyen](https://github.com/tamsanh), [Peter Zhao](https://github.com/zxpeter), [Deepyaman Datta](https://github.com/deepyaman), [Florian Roessler](https://github.com/fdroessler/), [Miguel Rodriguez Gutierrez](https://github.com/MigQ2)

# 0.15.5

## Major features and improvements
* New CLI commands and command flags:
  - Load multiple `kedro run` CLI flags from a configuration file with the `--config` flag (e.g. `kedro run --config run_config.yml`)
  - Run parametrised pipeline runs with the `--params` flag (e.g. `kedro run --params param1:value1,param2:value2`).
  - Lint your project code using the `kedro lint` command, your project is linted with [`black`](https://github.com/psf/black) (Python 3.6+), [`flake8`](https://gitlab.com/pycqa/flake8) and [`isort`](https://github.com/PyCQA/isort).
* Load specific environments with Jupyter notebooks using `KEDRO_ENV` which will globally set `run`, `jupyter notebook` and `jupyter lab` commands using environment variables.
* Added the following datasets:
  - `CSVGCSDataSet` dataset in `contrib` for working with CSV files in Google Cloud Storage.
  - `ParquetGCSDataSet` dataset in `contrib` for working with Parquet files in Google Cloud Storage.
  - `JSONGCSDataSet` dataset in `contrib` for working with JSON files in Google Cloud Storage.
  - `MatplotlibS3Writer` dataset in `contrib` for saving Matplotlib images to S3.
  - `PartitionedDataSet` for working with datasets split across multiple files.
  - `JSONDataSet` dataset for working with JSON files that uses [`fsspec`](https://filesystem-spec.readthedocs.io/en/latest/) to communicate with the underlying filesystem. It doesn't support `http(s)` protocol for now.
* Added `s3fs_args` to all S3 datasets.
* Pipelines can be deducted with `pipeline1 - pipeline2`.

## Bug fixes and other changes
* `ParallelRunner` now works with `SparkDataSet`.
* Allowed the use of nulls in `parameters.yml`.
* Fixed an issue where `%reload_kedro` wasn't reloading all user modules.
* Fixed `pandas_to_spark` and `spark_to_pandas` decorators to work with functions with kwargs.
* Fixed a bug where `kedro jupyter notebook` and `kedro jupyter lab` would run a different Jupyter installation to the one in the local environment.
* Implemented Databricks-compatible dataset versioning for `SparkDataSet`.
* Fixed a bug where `kedro package` would fail in certain situations where `kedro build-reqs` was used to generate `requirements.txt`.
* Made `bucket_name` argument optional for the following datasets: `CSVS3DataSet`, `HDFS3DataSet`, `PickleS3DataSet`, `contrib.io.parquet.ParquetS3DataSet`, `contrib.io.gcs.JSONGCSDataSet` - bucket name can now be included into the filepath along with the filesystem protocol (e.g. `s3://bucket-name/path/to/key.csv`).
* Documentation improvements and fixes.

## Breaking changes to the API
* Renamed entry point for running pip-installed projects to `run_package()` instead of `main()` in `src/<package>/run.py`.
* `bucket_name` key has been removed from the string representation of the following datasets: `CSVS3DataSet`, `HDFS3DataSet`, `PickleS3DataSet`, `contrib.io.parquet.ParquetS3DataSet`, `contrib.io.gcs.JSONGCSDataSet`.
* Moved the `mem_profiler` decorator to `contrib` and separated the `contrib` decorators so that dependencies are modular. You may need to update your import paths, for example the pyspark decorators should be imported as `from kedro.contrib.decorators.pyspark import <pyspark_decorator>` instead of `from kedro.contrib.decorators import <pyspark_decorator>`.

## Thanks for supporting contributions
[Sheldon Tsen](https://github.com/sheldontsen-qb), [@roumail](https://github.com/roumail), [Karlson Lee](https://github.com/i25959341), [Waylon Walker](https://github.com/WaylonWalker), [Deepyaman Datta](https://github.com/deepyaman), [Giovanni](https://github.com/plauto), [Zain Patel](https://github.com/mzjp2)

# 0.15.4

## Major features and improvements
* `kedro jupyter` now gives the default kernel a sensible name.
* `Pipeline.name` has been deprecated in favour of `Pipeline.tags`.
* Reuse pipelines within a Kedro project using `Pipeline.transform`, it simplifies dataset and node renaming.
* Added Jupyter Notebook line magic (`%run_viz`) to run `kedro viz` in a Notebook cell (requires [`kedro-viz`](https://github.com/kedro-org/kedro-viz) version 3.0.0 or later).
* Added the following datasets:
  - `NetworkXLocalDataSet` in `kedro.contrib.io.networkx` to load and save local graphs (JSON format) via NetworkX. (by [@josephhaaga](https://github.com/josephhaaga))
  - `SparkHiveDataSet` in `kedro.contrib.io.pyspark.SparkHiveDataSet` allowing usage of Spark and insert/upsert on non-transactional Hive tables.
* `kedro.contrib.config.TemplatedConfigLoader` now supports name/dict key templating and default values.

## Bug fixes and other changes
* `get_last_load_version()` method for versioned datasets now returns exact last load version if the dataset has been loaded at least once and `None` otherwise.
* Fixed a bug in `_exists` method for versioned `SparkDataSet`.
* Enabled the customisation of the ExcelWriter in `ExcelLocalDataSet` by specifying options under `writer` key in `save_args`.
* Fixed a bug in IPython startup script, attempting to load context from the incorrect location.
* Removed capping the length of a dataset's string representation.
* Fixed `kedro install` command failing on Windows if `src/requirements.txt` contains a different version of Kedro.
* Enabled passing a single tag into a node or a pipeline without having to wrap it in a list (i.e. `tags="my_tag"`).

## Breaking changes to the API
* Removed `_check_paths_consistency()` method from `AbstractVersionedDataSet`. Version consistency check is now done in `AbstractVersionedDataSet.save()`. Custom versioned datasets should modify `save()` method implementation accordingly.

## Thanks for supporting contributions
[Joseph Haaga](https://github.com/josephhaaga), [Deepyaman Datta](https://github.com/deepyaman), [Joost Duisters](https://github.com/JoostDuisters), [Zain Patel](https://github.com/mzjp2), [Tom Vigrass](https://github.com/tomvigrass)

# 0.15.3

## Bug Fixes and other changes
* Narrowed the requirements for `PyTables` so that we maintain support for Python 3.5.

# 0.15.2

## Major features and improvements
* Added `--load-version`, a `kedro run` argument that allows you run the pipeline with a particular load version of a dataset.
* Support for modular pipelines in `src/`, break the pipeline into isolated parts with reusability in mind.
* Support for multiple pipelines, an ability to have multiple entry point pipelines and choose one with `kedro run --pipeline NAME`.
* Added a `MatplotlibWriter` dataset in `contrib` for saving Matplotlib images.
* An ability to template/parameterize configuration files with `kedro.contrib.config.TemplatedConfigLoader`.
* Parameters are exposed as a context property for ease of access in iPython / Jupyter Notebooks with `context.params`.
* Added `max_workers` parameter for ``ParallelRunner``.

## Bug fixes and other changes
* Users will override the `_get_pipeline` abstract method in `ProjectContext(KedroContext)` in `run.py` rather than the `pipeline` abstract property. The `pipeline` property is not abstract anymore.
* Improved an error message when versioned local dataset is saved and unversioned path already exists.
* Added `catalog` global variable to `00-kedro-init.py`, allowing you to load datasets with `catalog.load()`.
* Enabled tuples to be returned from a node.
* Disallowed the ``ConfigLoader`` loading the same file more than once, and deduplicated the `conf_paths` passed in.
* Added a `--open` flag to `kedro build-docs` that opens the documentation on build.
* Updated the ``Pipeline`` representation to include name of the pipeline, also making it readable as a context property.
* `kedro.contrib.io.pyspark.SparkDataSet` and `kedro.contrib.io.azure.CSVBlobDataSet` now support versioning.

## Breaking changes to the API
* `KedroContext.run()` no longer accepts `catalog` and `pipeline` arguments.
* `node.inputs` now returns the node's inputs in the order required to bind them properly to the node's function.

## Thanks for supporting contributions
[Deepyaman Datta](https://github.com/deepyaman), [Luciano Issoe](https://github.com/Lucianois), [Joost Duisters](https://github.com/JoostDuisters), [Zain Patel](https://github.com/mzjp2), [William Ashford](https://github.com/williamashfordQB), [Karlson Lee](https://github.com/i25959341)

# 0.15.1

## Major features and improvements
* Extended `versioning` support to cover the tracking of environment setup, code and datasets.
* Added the following datasets:
  - `FeatherLocalDataSet` in `contrib` for usage with pandas. (by [@mdomarsaleem](https://github.com/mdomarsaleem))
* Added `get_last_load_version` and `get_last_save_version` to `AbstractVersionedDataSet`.
* Implemented `__call__` method on `Node` to allow for users to execute `my_node(input1=1, input2=2)` as an alternative to `my_node.run(dict(input1=1, input2=2))`.
* Added new `--from-inputs` run argument.

## Bug fixes and other changes
* Fixed a bug in `load_context()` not loading context in non-Kedro Jupyter Notebooks.
* Fixed a bug in `ConfigLoader.get()` not listing nested files for `**`-ending glob patterns.
* Fixed a logging config error in Jupyter Notebook.
* Updated documentation in `03_configuration` regarding how to modify the configuration path.
* Documented the architecture of Kedro showing how we think about library, project and framework components.
* `extras/kedro_project_loader.py` renamed to `extras/ipython_loader.py` and now runs any IPython startup scripts without relying on the Kedro project structure.
* Fixed TypeError when validating partial function's signature.
* After a node failure during a pipeline run, a resume command will be suggested in the logs. This command will not work if the required inputs are MemoryDataSets.

## Breaking changes to the API

## Thanks for supporting contributions
[Omar Saleem](https://github.com/mdomarsaleem), [Mariana Silva](https://github.com/marianansilva), [Anil Choudhary](https://github.com/aniryou), [Craig](https://github.com/cfranklin11)

# 0.15.0

## Major features and improvements
* Added `KedroContext` base class which holds the configuration and Kedro's main functionality (catalog, pipeline, config, runner).
* Added a new CLI command `kedro jupyter convert` to facilitate converting Jupyter Notebook cells into Kedro nodes.
* Added support for `pip-compile` and new Kedro command `kedro build-reqs` that generates `requirements.txt` based on `requirements.in`.
* Running `kedro install` will install packages to conda environment if `src/environment.yml` exists in your project.
* Added a new `--node` flag to `kedro run`, allowing users to run only the nodes with the specified names.
* Added new `--from-nodes` and `--to-nodes` run arguments, allowing users to run a range of nodes from the pipeline.
* Added prefix `params:` to the parameters specified in `parameters.yml` which allows users to differentiate between their different parameter node inputs and outputs.
* Jupyter Lab/Notebook now starts with only one kernel by default.
* Added the following datasets:
  -  `CSVHTTPDataSet` to load CSV using HTTP(s) links.
  - `JSONBlobDataSet` to load json (-delimited) files from Azure Blob Storage.
  - `ParquetS3DataSet` in `contrib` for usage with pandas. (by [@mmchougule](https://github.com/mmchougule))
  - `CachedDataSet` in `contrib` which will cache data in memory to avoid io/network operations. It will clear the cache once a dataset is no longer needed by a pipeline. (by [@tsanikgr](https://github.com/tsanikgr))
  - `YAMLLocalDataSet` in `contrib` to load and save local YAML files. (by [@Minyus](https://github.com/Minyus))

## Bug fixes and other changes
* Documentation improvements including instructions on how to initialise a Spark session using YAML configuration.
* `anyconfig` default log level changed from `INFO` to `WARNING`.
* Added information on installed plugins to `kedro info`.
* Added style sheets for project documentation, so the output of `kedro build-docs` will resemble the style of `kedro docs`.

## Breaking changes to the API
* Simplified the Kedro template in `run.py` with the introduction of `KedroContext` class.
* Merged `FilepathVersionMixIn` and `S3VersionMixIn` under one abstract class `AbstractVersionedDataSet` which extends`AbstractDataSet`.
* `name` changed to be a keyword-only argument for `Pipeline`.
* `CSVLocalDataSet` no longer supports URLs. `CSVHTTPDataSet` supports URLs.

### Migration guide from Kedro 0.14.* to Kedro 0.15.0
#### Migration for Kedro project template
This guide assumes that:
  * The framework specific code has not been altered significantly
  * Your project specific code is stored in the dedicated python package under `src/`.

The breaking changes were introduced in the following project template files:
- `<project-name>/.ipython/profile_default/startup/00-kedro-init.py`
- `<project-name>/kedro_cli.py`
- `<project-name>/src/tests/test_run.py`
- `<project-name>/src/<python_package>/run.py`
- `<project-name>/.kedro.yml` (new file)

The easiest way to migrate your project from Kedro 0.14.* to Kedro 0.15.0 is to create a new project (by using `kedro new`) and move code and files bit by bit as suggested in the detailed guide below:

1. Create a new project with the same name by running `kedro new`

2. Copy the following folders to the new project:
 - `results/`
 - `references/`
 - `notebooks/`
 - `logs/`
 - `data/`
 - `conf/`

3. If you customised your `src/<package>/run.py`, make sure you apply the same customisations to `src/<package>/run.py`
 - If you customised `get_config()`, you can override `config_loader` property in `ProjectContext` derived class
 - If you customised `create_catalog()`, you can override `catalog()` property in `ProjectContext` derived class
 - If you customised `run()`, you can override `run()` method in `ProjectContext` derived class
 - If you customised default `env`, you can override it in `ProjectContext` derived class or pass it at construction. By default, `env` is `local`.
 - If you customised default `root_conf`, you can override `CONF_ROOT` attribute in `ProjectContext` derived class. By default, `KedroContext` base class has `CONF_ROOT` attribute set to `conf`.

4. The following syntax changes are introduced in ipython or Jupyter notebook/labs:
 - `proj_dir` -> `context.project_path`
 - `proj_name` -> `context.project_name`
 - `conf` -> `context.config_loader`.
 - `io` -> `context.catalog` (e.g., `io.load()` -> `context.catalog.load()`)

5. If you customised your `kedro_cli.py`, you need to apply the same customisations to your `kedro_cli.py` in the new project.

6. Copy the contents of the old project's `src/requirements.txt` into the new project's `src/requirements.in` and, from the project root directory, run the `kedro build-reqs` command in your terminal window.

#### Migration for versioning custom dataset classes

If you defined any custom dataset classes which support versioning in your project, you need to apply the following changes:

1. Make sure your dataset inherits from `AbstractVersionedDataSet` only.
2. Call `super().__init__()` with the appropriate arguments in the dataset's `__init__`. If storing on local filesystem, providing the filepath and the version is enough. Otherwise, you should also pass in an `exists_function` and a `glob_function` that emulate `exists` and `glob` in a different filesystem (see `CSVS3DataSet` as an example).
3. Remove setting of the `_filepath` and `_version` attributes in the dataset's `__init__`, as this is taken care of in the base abstract class.
4. Any calls to `_get_load_path` and `_get_save_path` methods should take no arguments.
5. Ensure you convert the output of `_get_load_path` and `_get_save_path` appropriately, as these now return [`PurePath`s](https://docs.python.org/3/library/pathlib.html#pure-paths) instead of strings.
6. Make sure `_check_paths_consistency` is called with [`PurePath`s](https://docs.python.org/3/library/pathlib.html#pure-paths) as input arguments, instead of strings.

These steps should have brought your project to Kedro 0.15.0. There might be some more minor tweaks needed as every project is unique, but now you have a pretty solid base to work with. If you run into any problems, please consult the [Kedro documentation](https://docs.kedro.org).

## Thanks for supporting contributions
[Dmitry Vukolov](https://github.com/dvukolov), [Jo Stichbury](https://github.com/stichbury), [Angus Williams](https://github.com/awqb), [Deepyaman Datta](https://github.com/deepyaman), [Mayur Chougule](https://github.com/mmchougule), [Marat Kopytjuk](https://github.com/kopytjuk), [Evan Miller](https://github.com/evanmiller29), [Yusuke Minami](https://github.com/Minyus)

# 0.14.3

## Major features and improvements
* Tab completion for catalog datasets in `ipython` or `jupyter` sessions. (Thank you [@datajoely](https://github.com/datajoely) and [@WaylonWalker](https://github.com/WaylonWalker))
* Added support for transcoding, an ability to decouple loading/saving mechanisms of a dataset from its storage location, denoted by adding '@' to the dataset name.
* Datasets have a new `release` function that instructs them to free any cached data. The runners will call this when the dataset is no longer needed downstream.

## Bug fixes and other changes
* Add support for pipeline nodes made up from partial functions.
* Expand user home directory `~` for TextLocalDataSet (see issue #19).
* Add a `short_name` property to `Node`s for a display-friendly (but not necessarily unique) name.
* Add Kedro project loader for IPython: `extras/kedro_project_loader.py`.
* Fix source file encoding issues with Python 3.5 on Windows.
* Fix local project source not having priority over the same source installed as a package, leading to local updates not being recognised.

## Breaking changes to the API
* Remove the max_loads argument from the `MemoryDataSet` constructor and from the `AbstractRunner.create_default_data_set` method.

## Thanks for supporting contributions
[Joel Schwarzmann](https://github.com/datajoely), [Alex Kalmikov](https://github.com/kalexqb)

# 0.14.2

## Major features and improvements
* Added Data Set transformer support in the form of AbstractTransformer and DataCatalog.add_transformer.

## Breaking changes to the API
* Merged the `ExistsMixin` into `AbstractDataSet`.
* `Pipeline.node_dependencies` returns a dictionary keyed by node, with sets of parent nodes as values; `Pipeline` and `ParallelRunner` were refactored to make use of this for topological sort for node dependency resolution and running pipelines respectively.
* `Pipeline.grouped_nodes` returns a list of sets, rather than a list of lists.

## Thanks for supporting contributions

[Darren Gallagher](https://github.com/dazzag24), [Zain Patel](https://github.com/mzjp2)

# 0.14.1

## Major features and improvements
* New I/O module `HDFS3DataSet`.

## Bug fixes and other changes
* Improved API docs.
* Template `run.py` will throw a warning instead of error if `credentials.yml`
  is not present.

## Breaking changes to the API
None


# 0.14.0

The initial release of Kedro.


## Thanks for supporting contributions

Jo Stichbury, Aris Valtazanos, Fabian Peters, Guilherme Braccialli, Joel Schwarzmann, Miguel Beltre, Mohammed ElNabawy, Deepyaman Datta, Shubham Agrawal, Oleg Andreyev, Mayur Chougule, William Ashford, Ed Cannon, Nikhilesh Nukala, Sean Bailey, Vikram Tegginamath, Thomas Huijskens, Musa Bilal

We are also grateful to everyone who advised and supported us, filed issues or helped resolve them, asked and answered questions and were part of inspiring discussions.<|MERGE_RESOLUTION|>--- conflicted
+++ resolved
@@ -30,17 +30,14 @@
 * The `requirements.txt` in the default project template moved to the root of the project as well (hence dependencies are now installed with `pip install -r requirements.txt` instead of `pip install -r src/requirements.txt`).
 
 ## Migration guide from Kedro 0.18.* to 0.19.*
-<<<<<<< HEAD
-
-# Release 0.18.14
-=======
+
 ### DataSets
 * If you use `APIDataSet`, move all `requests` specific arguments (e.g. `params`, `headers`), except for `url` and `method`, to under `load_args`.
 ### Logging
 `logging.yml` is now independent of Kedro's run environment and only used if `KEDRO_LOGGING_CONFIG` is set to point to it.
 
-# Upcoming Release 0.18.14
->>>>>>> 963573e9
+
+# Release 0.18.14
 
 ## Major features and improvements
 * Allowed using of custom cookiecutter templates for creating pipelines with `--template` flag for `kedro pipeline create` or via `template/pipeline` folder.
@@ -60,11 +57,6 @@
 * New TSC members added to the page and the organisation of each member is also now listed.
 * Plus some minor bug fixes and changes across the documentation.
 
-<<<<<<< HEAD
-=======
-## Breaking changes to the API
-
->>>>>>> 963573e9
 ## Upcoming deprecations for Kedro 0.19.0
 * All dataset classes will be removed from the core Kedro repository (`kedro.extras.datasets`). Install and import them from the [`kedro-datasets`](https://github.com/kedro-org/kedro-plugins/tree/main/kedro-datasets) package instead.
 * All dataset classes ending with `DataSet` are deprecated and will be removed in Kedro `0.19.0` and `kedro-datasets` `2.0.0`. Instead, use the updated class names ending with `Dataset`.
