--- conflicted
+++ resolved
@@ -13,11 +13,8 @@
 ## Bug fixes and other changes
 * Added a new field `tools` to `pyproject.toml` when a project is created.
 * Reduced `spaceflights` data to minimise waiting times during tutorial execution.
-<<<<<<< HEAD
-=======
 * Added validation to node tags to be consistent with node names.
 * Removed `pip-tools` as a dependency.
->>>>>>> 0b932c6a
 * Accepted path-like filepaths more broadly for datasets.
 
 ## Breaking changes to the API
